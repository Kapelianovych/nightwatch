const fs = require('fs');
const path = require('path');
const util = require('util');
const assertModule = require('assert');
const EventEmitter = require('events');

const NightwatchAssertion = require('../core/assertion.js');
const AssertionLoader = require('./assertion-loader.js');
const CommandLoader = require('./command.js');
const ElementCommandLoader = require('./element-command.js');
const PageObjectLoader = require('./page-object.js');
const ExpectAssertionLoader = require('./expect-assertion.js');
const ProtocolActions = require('../api/protocol.js');
const Utils = require('../util/utils.js');

class ApiLoader {

  static get assertOperators() {
    return {
      ok: ['ok', 'ko'],
      equal: ['==', '!='],
      notEqual: ['!=', '=='],
      deepEqual: ['deepEqual', 'not deepEqual'],
      notDeepEqual: ['not deepEqual', 'deepEqual'],
      strictEqual: ['===', '!=='],
      notStrictEqual: ['!==', '==='],
      throws: ['throws', 'doesNotThrow'],
      doesNotThrow: ['doesNotThrow', 'throws'],
      fail: 'fail',
      ifError: 'ifError'
    };
  }

  static get assertNamespaces() {
    return {
      assert: {
        abortOnFailure: true
      },
      verify: {
        abortOnFailure: false
      }
    };
  }

  static get ExpectLoadersPath() {
    return path.join(__dirname, './expect/');
  }

  static get ExpectDefinitionsPath() {
    return path.join(__dirname, '../api/expect/');
  }

  static get ElementCommandsPath() {
    return path.join(__dirname, '../api/element-commands/');
  }

  static get AssertionsBasePath() {
    return path.join(__dirname, '../api/assertions/');
  }

  static get CommandsFiles() {
    return [
      '../api/client-commands.js',
      '../api/client-commands/'
    ];
  }

  /**
   * @param {*} customPath
   * @return {Array}
   */
  static adaptCustomPath(customPath) {
    if (!customPath) {
      customPath = [];
    }

    if (!Array.isArray(customPath)) {
      customPath = [customPath];
    }

    return customPath.map(location => {
      return path.resolve(location);
    });
  }

  constructor(nightwatchInstance) {
    this.nightwatchInstance = nightwatchInstance;
    this.protocolInstance = new ProtocolActions(nightwatchInstance);
    this.protocolActions = this.protocolInstance.Actions;
  }

  get api() {
    return this.nightwatchInstance.api;
  }

  get reporter() {
    return this.nightwatchInstance.reporter;
  }

  get settings() {
    return this.nightwatchInstance.settings;
  }

  get commandQueue() {
    return this.nightwatchInstance.session.commandQueue;
  }

  /////////////////////////////////////////////////////////////////////
  // Commands
  /////////////////////////////////////////////////////////////////////
  addCommandDefinition(commandName, commandFn, parent) {
    let loader = new CommandLoader(this.nightwatchInstance);
    loader.commandName = commandName;
    loader.commandFn = commandFn;
    loader.define(parent);
  }

  /**
   * @param {object} parent
   * @param sourcePath
   * @param {boolean} isUserDefined
   */
  loadCommandsFromFolder(parent = null, sourcePath, isUserDefined = false) {
    if (sourcePath && Array.isArray(sourcePath)) {
      sourcePath.forEach(item => {
        this.loadCommandsFromFolder(parent, item, isUserDefined);
      });

      return;
    }

    const commandFiles = fs.readdirSync(sourcePath);

    commandFiles.forEach(file => {
      const loader = new CommandLoader(this.nightwatchInstance);

      loader.isUserDefined = isUserDefined;
      loader.loadModule(sourcePath, file).createWrapper().define(parent);
    });
  }

  loadProtocolActions() {
    let entries = Object.keys(this.protocolActions);

    entries.forEach(commandName => {
      this.addCommandDefinition(commandName, this.protocolActions[commandName].bind(this.protocolInstance));
    });

    return this;
  }

  loadClientCommands(parent = null, sourcePath = ApiLoader.CommandsFiles) {
    if (Array.isArray(sourcePath)) {
      sourcePath.forEach(item => {
        this.loadClientCommands(parent, item);
      });

      return this;
    }

    if (CommandLoader.isFileNameValid(sourcePath)) {
      let commandDefinitions = require(path.join(__dirname, sourcePath))(this.nightwatchInstance);
      let entries = Object.keys(commandDefinitions);

      entries.forEach(commandName => {
        this.addCommandDefinition(commandName, commandDefinitions[commandName], parent);
      });
    } else {
      this.loadCommandsFromFolder(parent, path.join(__dirname, sourcePath));
    }

    return this;
  }

  loadElementCommands(parent = null) {
    // loads element commands from folder
    const commandFiles = fs.readdirSync(ApiLoader.ElementCommandsPath);

    commandFiles.forEach(file => {
      const loader = new ElementCommandLoader(this.nightwatchInstance);

      loader.isUserDefined = false;
      loader.loadModule(ApiLoader.ElementCommandsPath, file)
        .createWrapper()
        .define(parent);
    });

    return this;
  }

  loadCustomCommands(parent = null) {
    let commandsPath = ApiLoader.adaptCustomPath(this.nightwatchInstance.options.custom_commands_path);

    if (commandsPath.length) {
      this.loadCommandsFromFolder(parent, commandsPath, true);
    }

    return this;
  }

  /////////////////////////////////////////////////////////////////////
  // Assertions
  /////////////////////////////////////////////////////////////////////
  /**
   * Extends the node.js assert module
   *
   * @param prop
   * @param abortOnFailure
   * @returns {Function}
   */
  createStaticAssertion(prop, abortOnFailure) {
    class StaticAssert extends EventEmitter {
      constructor(args) {
        super();

        this.args = args;
        this.passed = null;
        this.expected = null;
        this.actual = null;
        let lastArgument = args[args.length - 1];
        let isLastArgString = Utils.isString(lastArgument);
        this.message = isLastArgString && (args.length > 2 || Utils.isBoolean(args[0])) && lastArgument ||
          Utils.isFunction(args[0]) && '[Function]';
      }

      getMessage(propName) {
        if (!Array.isArray(ApiLoader.assertOperators[propName])) {
          return ApiLoader.assertOperators[propName] || '';
        }

        let operator = this.passed ? ApiLoader.assertOperators[propName][0] : ApiLoader.assertOperators[propName][1];

        if (this.args.length === 2) {
          this.args.splice(1, 0, operator);
        } else {
          this.args.push(operator);
        }

        this.args = this.args.map(function(argument) {
          if (Utils.isObject(argument)) {
            argument = util.inspect(argument);
          }

          return argument;
        });

        return this.args.join(' ');
      }

      assert(propName) {
        try {
          assertModule[propName].apply(null, this.args);
          this.passed = true;
          this.message = `Passed [${propName}]: ${this.message || this.getMessage(propName)}`;
        } catch (ex) {
          this.passed = false;
          this.message = `Failed [${propName}]: (${ex.message || this.message || this.getMessage(propName)})`;
          this.actual = ex.actual;
          this.expected = ex.expected;
          this.stackTrace = ex.stack;
        }
      }
    }

    return function assertFn(...args) {
      let assertion = new StaticAssert(args);
      assertion.assert(prop);

      this.commandQueue.add(prop, () => {
        return NightwatchAssertion.create(assertion.passed, {
          actual: assertion.actual,
          expected: assertion.expected
        }, assertFn, assertion.message, abortOnFailure, assertion.stackTrace).run(this.reporter, assertion);
      }, this.api, [], assertFn.stackTrace, abortOnFailure ? 'assert' : 'verify');

      return this.api;
    }.bind(this);
  }

  loadStaticAssertions(parent = null) {
    Object.keys(assertModule).forEach(prop => {
      let namespace;
      if (parent) {
        namespace = parent.assert = parent.assert || {};
      }

      this.nightwatchInstance.setApiMethod(prop, namespace || 'assert', (function(prop) {
        return this.createStaticAssertion(prop, true);
      }.bind(this))(prop));

      if (this.nightwatchInstance.startSessionEnabled) {
        let namespace;
        if (parent) {
          namespace = parent.verify = parent.verify || {};
        }

        this.nightwatchInstance.setApiMethod(prop, namespace || 'verify', (function(prop) {
          return this.createStaticAssertion(prop, false);
        }.bind(this))(prop));
      }
    });

    return this;
  }

  loadAssertions(parent = null, folder = ApiLoader.AssertionsBasePath, isUserDefined = false) {
    if (Array.isArray(folder)) {
      folder.forEach(item => {
        this.loadAssertions(parent, item, isUserDefined);
      });

      return;
    }

    if (this.nightwatchInstance.startSessionEnabled) {
      const assertFiles = fs.readdirSync(folder);

      Object.keys(ApiLoader.assertNamespaces).forEach(namespace => {
        assertFiles.forEach(assertionFile => {
          const loader = new AssertionLoader(this.nightwatchInstance);

          loader.isUserDefined = isUserDefined;
          loader.loadModule(folder, assertionFile)
            .setNamespace(namespace)
            .createWrapper(ApiLoader.assertNamespaces[namespace].abortOnFailure)
            .define(parent);
        });
      });
    }

    return this;
  }

  loadCustomAssertions(parent = null) {
    const assertionsPath = ApiLoader.adaptCustomPath(this.nightwatchInstance.options.custom_assertions_path);

    if (assertionsPath.length) {
      this.loadAssertions(parent, assertionsPath, true);
    }

    return this;
  }

  loadStaticExpect(parent = null) {
    try {
      const chaiExpect = module.require('chai').expect;
      this.nightwatchInstance.setApiMethod('expect', parent, function() {
        return chaiExpect.apply(chaiExpect, arguments);
      });
    } catch (err) {
      this.nightwatchInstance.setApiMethod('expect', parent, {});
    }

    return this;
  }

  loadExpectAssertions(parent = null) {
    const chai = require('chai-nightwatch');
    const ChaiAssertion = chai.Assertion;
    const flag = chai.flag;

    ChaiAssertion.addMethod('before', function(ms) {
      flag(this, 'waitFor', ms);
      flag(this, 'before', true);
    });

    ChaiAssertion.addMethod('after', function(ms) {
      flag(this, 'after', true);
      flag(this, 'waitFor', ms);
    });

    this.loadStaticExpect(parent);

    let expectLoaders = fs.readdirSync(ApiLoader.ExpectLoadersPath);
    expectLoaders = expectLoaders.filter(fileName => {
      return !fileName.startsWith('_') && Utils.isFileNameValid(fileName);
    });

    expectLoaders.forEach(fileName => {
      const ExpectLoader = require(path.join(ApiLoader.ExpectLoadersPath, fileName));
      ExpectLoader.define(this.nightwatchInstance, parent);

<<<<<<< HEAD
      if (ExpectLoader.hasAssertions) {
        const assertionsPath = path.join(ApiLoader.ExpectDefinitionsPath, ExpectLoader.commandName);
=======
      const assertionsPath = path.join(ApiLoader.ExpectDefinitionsPath, ExpectLoader.commandName);
      try {
>>>>>>> ebe802f2
        const modules = fs.readdirSync(assertionsPath);
        modules.forEach(assertionFileName => {
          const loader = new ExpectAssertionLoader(this.nightwatchInstance);
          loader.ignoreUnderscoreLeadingNames = true;
          loader.loadModule(assertionsPath, assertionFileName).loadAssertion();
        });
<<<<<<< HEAD
=======

      } catch (err) {
>>>>>>> ebe802f2
      }
    });

    return this;
  }

  loadPageObjectsFromFolder(sourcePath = null, namespace = null) {
    let pageFiles = fs.readdirSync(sourcePath);
    pageFiles.forEach(file => {
      if (fs.lstatSync(path.join(sourcePath, file)).isDirectory()) {
        const pathFolder = path.join(sourcePath, file);
        this.loadPageObjectsFromFolder(pathFolder, file);

        return;
      }

      const loader = new PageObjectLoader(this.nightwatchInstance);
      if (namespace) {
        loader.setNamespace(namespace);
      }

      loader.loadModule(sourcePath, file).define();
    });
  }

  loadPageObjects() {
    let pageObjectsPath = ApiLoader.adaptCustomPath(this.nightwatchInstance.options.page_objects_path);

    pageObjectsPath.forEach(item => {
      this.loadPageObjectsFromFolder(item);
    });

    return this;
  }

  static init(nightwatchInstance) {
    const api = new ApiLoader(nightwatchInstance);

    return api
      .loadProtocolActions()
      .loadClientCommands()
      .loadElementCommands()
      .loadCustomCommands()
      .loadStaticAssertions()
      .loadAssertions()
      .loadCustomAssertions()
      .loadExpectAssertions()
      .loadPageObjects();
  }
}

module.exports = ApiLoader;<|MERGE_RESOLUTION|>--- conflicted
+++ resolved
@@ -380,24 +380,14 @@
       const ExpectLoader = require(path.join(ApiLoader.ExpectLoadersPath, fileName));
       ExpectLoader.define(this.nightwatchInstance, parent);
 
-<<<<<<< HEAD
       if (ExpectLoader.hasAssertions) {
         const assertionsPath = path.join(ApiLoader.ExpectDefinitionsPath, ExpectLoader.commandName);
-=======
-      const assertionsPath = path.join(ApiLoader.ExpectDefinitionsPath, ExpectLoader.commandName);
-      try {
->>>>>>> ebe802f2
         const modules = fs.readdirSync(assertionsPath);
         modules.forEach(assertionFileName => {
           const loader = new ExpectAssertionLoader(this.nightwatchInstance);
           loader.ignoreUnderscoreLeadingNames = true;
           loader.loadModule(assertionsPath, assertionFileName).loadAssertion();
         });
-<<<<<<< HEAD
-=======
-
-      } catch (err) {
->>>>>>> ebe802f2
       }
     });
 
