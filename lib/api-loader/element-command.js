const Utils = require('../util/utils.js');
const BaseCommandLoader = require('./_base-loader.js');
const ElementCommand = require('../element/command.js');

class ElementCommandLoader extends BaseCommandLoader {
  static createInstance(CommandModule, opts) {
    let ClassName = CommandModule || ElementCommand;

    return new ClassName(opts);
  }

<<<<<<< HEAD
  get protocolInstance() {
    return this.__protocolInstance;
  }

  get callback() {
    return this.__callback;
  }

  addCallbackArgument() {
    if (typeof this.args[this.args.length-1] !== 'function') {
      this.args.push(function(result) {
        return result;
      });
    }

    return this;
  }

  addStrategyArgument() {
    if (this.expectedArgs - this.args.length === 1) {
      this.args.unshift(this.defaultUsing);
    }

    return this;
  }

  createInstance(args, extraArgsCount) {
    this.args = args;
    this.expectedArgs = ELEMENT_COMMAND_ARGS + (extraArgsCount || 0);

    this.addCallbackArgument();
    this.addStrategyArgument();

    if (args.length < this.expectedArgs - 1 || args.length > this.expectedArgs) {
      throw new Error(`${this.commandName} method expects ${(this.expectedArgs - 1)} (or ${this.expectedArgs} if using implicit "css selector" strategy) arguments - ${args.length} given.`);
    }

    this.__strategy = args.shift();
    this.__value = args.shift();
    this.__callback = args.pop();
    this.__instance = Element.createFromSelector(this.value, this.strategy);
  }

  executeCommand() {
    this.transport
      .locateElement(this.instance)
      .then(result => {
        if (!this.transport.isResultSuccess(result)) {
          throw result;
        }

        let protocolAction = ElementCommandLoader.elementApiMappings[this.commandName];

        this.args.unshift(result.value);

        return this.protocolCommands[protocolAction].apply(this.protocolInstance, this.args);
      })
      .then(result => {
        if (!this.transport.isResultSuccess(result) && this.transport.shouldRegisterError(result)) {
          throw result;
        }

        return result;
      })
      .catch(result => {
        let shouldRegister;
        let callbackResult;

        if (result instanceof Error) {
          callbackResult = {
            status: -1,
            value: {
              error: result.message,
              message: result.message,
              stack: result.stack
            }
          };
          result = result.stack;
          shouldRegister = true;
        } else {
          callbackResult = result;
          shouldRegister = this.transport.shouldRegisterError(result);
        }

        if (shouldRegister) {
          let error = typeof result == 'string' ? result : (result.value && result.value.message || JSON.stringify(result));
          let errorMessage = `An error occurred while running .${this.commandName}() command on <${this.instance.toString()}>: ${error}`;
          this.reporter.registerTestError(errorMessage);
        }

        return callbackResult;
      })
      .then(result => {
        return this.callback.call(this.api, result);
      })
      .catch(cbError => {
        return cbError;
      })
      .then(cbResult => {
        if (cbResult instanceof Error) {
          this.emit('error', cbResult);

          return;
        }

        this.emit('complete', cbResult);
=======
  createWrapper() {
    this.commandFn = function commandFn(...args) {
      const instance = ElementCommandLoader.createInstance(this.module, {
        args,
        commandName: this.commandName,
        nightwatchInstance: this.nightwatchInstance
>>>>>>> ec733226
      });

      instance.stackTrace = commandFn.stackTrace;

      return instance.execute();
    };

    return this;
  }
}

module.exports = ElementCommandLoader;<|MERGE_RESOLUTION|>--- conflicted
+++ resolved
@@ -9,121 +9,12 @@
     return new ClassName(opts);
   }
 
-<<<<<<< HEAD
-  get protocolInstance() {
-    return this.__protocolInstance;
-  }
-
-  get callback() {
-    return this.__callback;
-  }
-
-  addCallbackArgument() {
-    if (typeof this.args[this.args.length-1] !== 'function') {
-      this.args.push(function(result) {
-        return result;
-      });
-    }
-
-    return this;
-  }
-
-  addStrategyArgument() {
-    if (this.expectedArgs - this.args.length === 1) {
-      this.args.unshift(this.defaultUsing);
-    }
-
-    return this;
-  }
-
-  createInstance(args, extraArgsCount) {
-    this.args = args;
-    this.expectedArgs = ELEMENT_COMMAND_ARGS + (extraArgsCount || 0);
-
-    this.addCallbackArgument();
-    this.addStrategyArgument();
-
-    if (args.length < this.expectedArgs - 1 || args.length > this.expectedArgs) {
-      throw new Error(`${this.commandName} method expects ${(this.expectedArgs - 1)} (or ${this.expectedArgs} if using implicit "css selector" strategy) arguments - ${args.length} given.`);
-    }
-
-    this.__strategy = args.shift();
-    this.__value = args.shift();
-    this.__callback = args.pop();
-    this.__instance = Element.createFromSelector(this.value, this.strategy);
-  }
-
-  executeCommand() {
-    this.transport
-      .locateElement(this.instance)
-      .then(result => {
-        if (!this.transport.isResultSuccess(result)) {
-          throw result;
-        }
-
-        let protocolAction = ElementCommandLoader.elementApiMappings[this.commandName];
-
-        this.args.unshift(result.value);
-
-        return this.protocolCommands[protocolAction].apply(this.protocolInstance, this.args);
-      })
-      .then(result => {
-        if (!this.transport.isResultSuccess(result) && this.transport.shouldRegisterError(result)) {
-          throw result;
-        }
-
-        return result;
-      })
-      .catch(result => {
-        let shouldRegister;
-        let callbackResult;
-
-        if (result instanceof Error) {
-          callbackResult = {
-            status: -1,
-            value: {
-              error: result.message,
-              message: result.message,
-              stack: result.stack
-            }
-          };
-          result = result.stack;
-          shouldRegister = true;
-        } else {
-          callbackResult = result;
-          shouldRegister = this.transport.shouldRegisterError(result);
-        }
-
-        if (shouldRegister) {
-          let error = typeof result == 'string' ? result : (result.value && result.value.message || JSON.stringify(result));
-          let errorMessage = `An error occurred while running .${this.commandName}() command on <${this.instance.toString()}>: ${error}`;
-          this.reporter.registerTestError(errorMessage);
-        }
-
-        return callbackResult;
-      })
-      .then(result => {
-        return this.callback.call(this.api, result);
-      })
-      .catch(cbError => {
-        return cbError;
-      })
-      .then(cbResult => {
-        if (cbResult instanceof Error) {
-          this.emit('error', cbResult);
-
-          return;
-        }
-
-        this.emit('complete', cbResult);
-=======
   createWrapper() {
     this.commandFn = function commandFn(...args) {
       const instance = ElementCommandLoader.createInstance(this.module, {
         args,
         commandName: this.commandName,
         nightwatchInstance: this.nightwatchInstance
->>>>>>> ec733226
       });
 
       instance.stackTrace = commandFn.stackTrace;
