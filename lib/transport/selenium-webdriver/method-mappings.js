const {WebElement} = require('selenium-webdriver');
const SeleniumWebdriver = require('./');
const {Logger, isString} = require('../../utils');

module.exports = class MethodMappings {
  get driver() {
    return this.transport.driver;
  }

  get settings() {
    return this.transport.settings;
  }

  getWebElement(webElementOrString) {
    if (webElementOrString instanceof WebElement) {
      return webElementOrString;
    }

    if (isString(webElementOrString)) {
      return new WebElement(this.driver, webElementOrString);
    }
  }

  constructor(transport) {
    this.transport = transport;
  }

  get methods() {
    return {
      ///////////////////////////////////////////////////////////
      // Session related
      ///////////////////////////////////////////////////////////
      async sessionAction(action) {
        switch (action) {
          case 'DELETE': {
            await this.driver.quit();

            return {
              state: 'success',
              value: null
            };
          }


          default:
            return this.driver.getSession();
        }
      },

      getSessions() {
        return '/sessions';
      },

      getStatus() {
        return '/status';
      },

      session: {
        ///////////////////////////////////////////////////////////
        // Timeouts
        ///////////////////////////////////////////////////////////
        async setTimeoutType(type, value) {
          await this.driver.manage().setTimeouts({
            [type]: value
          });

          return {
            value: null
          };
        },

        async setTimeoutsAsyncScript(value) {
          await this.driver.manage().setTimeouts({script: value});

          return {
            value: null
          };
        },

        async setTimeoutsImplicitWait(value) {
          await this.driver.manage().setTimeouts({implicit: value});

          return {
            value: null
          };
        },

        async getTimeouts() {
          const timeout = await this.driver.manage().getTimeouts();

          return {
            value: timeout
          };
        },

        ///////////////////////////////////////////////////////////
        // Session log
        ///////////////////////////////////////////////////////////
        async getSessionLogTypes() {
          const value = await this.driver.manage().logs().getAvailableLogTypes();

          return {
            value
          };
        },

        async getLogContents(type) {
          const value = await this.driver.manage().logs().get(type);

          return {
            value
          };
        },

        ///////////////////////////////////////////////////////////
        // Navigation
        ///////////////////////////////////////////////////////////
        async navigateTo(url) {
          await this.driver.navigate().to(url);

          return null;
        },

        getCurrentUrl() {
          return this.driver.getCurrentUrl();
        },

        async navigateBack() {
          await this.driver.navigate().back();

          return null;
        },

        async navigateForward() {
          await this.driver.navigate().forward();

          return null;
        },

        async pageRefresh() {
          await this.driver.navigate().refresh();

          return {
            value: null
          };
        },

        async getPageTitle() {
          const value = await this.driver.getTitle();

          return {
            value
          };
        },

        ///////////////////////////////////////////////////////////
        // Windows
        ///////////////////////////////////////////////////////////
        async switchToWindow(handle) {
          await this.driver.switchTo().window(handle);

          return {
            value: null
          };
        },

        async closeWindow() {
          return this.driver.close();
        },

        async getWindowHandle() {
          const value = await this.driver.getWindowHandle();

          return {
            value
          };
        },

        async getAllWindowHandles() {
          const value = await this.driver.getAllWindowHandles();

          return {
            value
          };
        },

        async getWindowPosition() {
          const {x, y} = await this.driver.manage().window().getRect();

          return {
            value: {
              x,
              y
            }
          };
        },

        async maximizeWindow(windowHandle) {
          await this.driver.manage().window().maximize();

          return {
            value: null
          };
        },

        async minimizeWindow() {
          await this.driver.manage().window().minimize();

          return {
            value: null
          };
        },

        async fullscreenWindow() {
          await this.driver.manage().window().fullscreen();

          return {
            value: null
          };
        },

        async openNewWindow(type = 'tab') {
          await this.driver.switchTo().newWindow(type);

          return {
            value: null
          };
        },

        async setWindowPosition(windowHandle, x, y) {
          await this.driver.manage().window().setRect({
            x,
            y
          });

          return {
            value: null
          };
        },

        async getWindowSize() {
          const value = await this.driver.manage().window().getRect();

          return {
            value
          };
        },

        //Kept windowHandle as params for backward compatibility.
        async setWindowSize(windowHandle, width, height) {
          await this.driver.manage().window().setRect({
            width,
            height
          });

          return {
            value: null
          };
        },

        async getWindowRect() {
          const value = await this.driver.manage().window().getRect();

          return {
            value
          };
        },

        async setWindowRect(data) {
          await this.driver.manage().window().setRect(data);

          return {
            value: null
          };
        },
        ///////////////////////////////////////////////////////////
        // Frames
        ///////////////////////////////////////////////////////////
        async switchToFrame(frameId) {
          if (frameId === undefined) {
            frameId = null;
          }

          await this.driver.switchTo().frame(frameId);

          return {
            value: null
          };
        },

        async switchToParentFrame() {
          await this.driver.switchTo().parentFrame();

          return {
            value: null
          };
        },

        ///////////////////////////////////////////////////////////
        // Elements
        ///////////////////////////////////////////////////////////
        async locateSingleElement(element) {
          const locator = SeleniumWebdriver.createLocator(element);
          const webElement = await this.driver.findElement(locator);
          const elementId = await webElement.getId();

          const {elementKey} = this.transport;

          return {
            value: {[elementKey]: elementId}
          };
        },

        async locateMultipleElements(element) {
          const locator = SeleniumWebdriver.createLocator(element);
          const resultValue = await this.driver.findElements(locator);

          if (Array.isArray(resultValue) && resultValue.length === 0) {
            return {
              status: 0,
              value: [],
              error: `unable to locate element using ${locator.using}`
            };
          }

          const {elementKey} = this.transport;
          const value = await Promise.all(resultValue.map(async webElement => {
            const elementId = await webElement.getId();

            return {[elementKey]: elementId};
          }));

          return value;
        },


        elementIdEquals(id, otherId) {
          return `/element/${id}/equals/${otherId}`;
        },

        async locateSingleElementByElementId({id, value}) {
          const locator = SeleniumWebdriver.createLocator(value);
          const element = await this.getWebElement(id);
          const webElement = await element.findElement(locator);
          const elementId = await webElement.getId();

          const {elementKey} = this.transport;

          return {
            value: {[elementKey]: elementId},
<<<<<<< HEAD
            status: 0,
            elementId
=======
            status: 0
>>>>>>> 6481b2f4
          };
        },

        async locateMultipleElementsByElementId({id, using, value}) {
          const locator = SeleniumWebdriver.createLocator(value);
          const element = await this.getWebElement(id);
          const resultValue = await element.findElements(locator);

          const {elementKey} = this.transport;
          const resultProcessed = await Promise.all(resultValue.map(async webElement => {
            const elementId = await webElement.getId();

            return {[elementKey]: elementId};
          }));

          return resultProcessed;
        },

        async getActiveElement() {
          const webElement = await this.driver.switchTo().activeElement();
          const elementId = await webElement.getId();

          return elementId;
        },

        async getElementAttribute(webElement, attributeName) {
          const element = this.getWebElement(webElement);
          const elementValue = await element.getAttribute(attributeName);

          return elementValue;
        },

        async getElementAccessibleName(webElement) {
          const element = this.getWebElement(webElement);
          const elementAccessibleName = await element.getAccessibleName();

          return {
            value: elementAccessibleName
          };
        },

        async getElementAriaRole(webElement) {
          const element = this.getWebElement(webElement);
          const elementAccessibleName = await element.getAriaRole();

          return {
            value: elementAccessibleName
          };
        },

        async takeElementScreenshot(webElement, scroll) {
          const element = this.getWebElement(webElement);
          const screenshotData = await element.takeScreenshot(scroll);

          return {
            value: screenshotData
          };
        },

        async getElementCSSValue(id, cssPropertyName) {
          const element = this.getWebElement(id);
          const elementCssValue = await element.getCssValue(cssPropertyName);

          return elementCssValue;
        },

        async getElementProperty(webElement, propertyName) {
          const element = this.getWebElement(webElement);
          const elementValue = await element.getProperty(propertyName);

          return {
            value: elementValue
          };
        },

        async getElementTagName(id) {
          const element = this.getWebElement(id);
          const elementTagName = await element.getTagName();

          return {
            value: elementTagName
          };
        },

        async getElementRect(id) {
          const element = this.getWebElement(id);
          const value = await element.getRect();

          return {
            value,
            status: 0
          };
        },

        async getElementText(id) {
          const element = this.getWebElement(id);
          const elementText = await element.getText();

          return {
            value: elementText
          };
        },

        // the value param is compulsory
        async getElementValue(webElement, value) {
          const element = this.getWebElement(webElement);
          const elementValue = await element.getAttribute(value);

          return {
            value: elementValue
          };
        },

        isElementLocationInView(id) {
          return `/element/${id}/location_in_view`;
        },

        async isElementDisplayed(webElement) {
          try {
            const element = this.getWebElement(webElement);
            const value = await element.isDisplayed();

            return {
              value
            };
          } catch (error) {
            Logger.error(error);

            return {
              error,
              status: -1
            };
          }
        },

        async isElementEnabled(webElement) {
          try {
            const element = this.getWebElement(webElement);
            const value = await element.isEnabled();

            return {
              value
            };
          } catch (error) {
            Logger.error(error);

            return {
              error,
              status: -1
            };
          }
        },

        async isElementSelected(webElement) {
          const element = this.getWebElement(webElement);
          const value = await element.isSelected();

          return value;
        },

        async clearElementValue(webElement) {
          const element = this.getWebElement(webElement);
          await element.clear();

          return null;
        },

        setElementValueRedacted(...args) {
          // FIXME: redact password in verbose HTTP logs, it's only redacted in the command logs
          return this.methods.session.setElementValue.call(this, ...args);
        },

        async setElementValue(webElement, value) {
          if (Array.isArray(value)) {
            value = value.join('');
          } else {
            value = String(value);
          }

          try {
            const element = this.getWebElement(webElement);

            // clear Element value
            await element.clear();

            await element.sendKeys(value);

            return {
              value: null
            };
          } catch (error) {
            return {
              error,
              status: -1
            };
          }
        },

        async clickElement(webElement) {
          const element = this.getWebElement(webElement);
          await element.click();

          return null;
        },

        async elementSubmit(webElement) {
          try {
            const element = this.getWebElement(webElement);
            await element.submit();

            return {
              value: null
            };
          } catch (error) {
            return {
              error,
              status: -1
            };
          }
        },

        sendKeys(keys) {
          return {
            method: 'POST',
            path: '/keys',
            data: {
              value: keys
            }
          };
        },

        ///////////////////////////////////////////////////////////
        // Document Handling
        ///////////////////////////////////////////////////////////
        async getPageSource() {
          const value = await this.driver.getPageSource();

          return {
            value
          };
        },


        async executeScript(script, args) {
          const value = await this.driver.executeScript(script, args);

          return {
            value
          };
        },

        async executeScriptAsync(fn, args) {
          const value = await this.driver.executeAsyncScript(fn, args);

          return {
            value
          };
        },

        ///////////////////////////////////////////////////////////
        // Cookies
        ///////////////////////////////////////////////////////////
        async addCookie(cookie) {
          await this.driver.manage().addCookie(cookie);

          return {
            value: null
          };
        },

        async deleteCookie(cookieName) {
          await this.driver.manage().deleteCookie(cookieName);

          return {
            value: null
          };
        },

        async deleteAllCookies() {
          await this.driver.manage().deleteAllCookies();

          return {
            value: null
          };
        },

        async getCookies() {
          const value = await this.driver.manage().getCookies();

          return {
            value
          };
        },

        ///////////////////////////////////////////////////////////
        // User Actions
        ///////////////////////////////////////////////////////////
        /**
         * @deprecated
         */
        doubleClick() {
          return {
            path: '/doubleclick',
            method: 'POST'
          };
        },

        /**
         * @deprecated
         */
        mouseButtonClick(buttonIndex) {
          return {
            method: 'POST',
            path: '/click',
            data: {
              button: buttonIndex
            }
          };
        },

        mouseButtonUp(buttonIndex) {
          return {
            method: 'POST',
            path: '/buttonup',
            data: {
              button: buttonIndex
            }
          };
        },

        mouseButtonDown(buttonIndex) {
          return {
            method: 'POST',
            path: '/buttondown',
            data: {
              button: buttonIndex
            }
          };
        },

        /**
         *
         * @param {object} options
         * @param {number} duration
         * @param {object} origin
         * @param {number} xOffset
         * @param {number} yOffset
         */
        async moveTo(options, duration, origin, xOffset, yOffset) {
          await this.driver.actions(options).move({duration, origin, xOffset, yOffset});

          return {
            value: null
          };
        },

        ///////////////////////////////////////////////////////////
        // User Prompts
        ///////////////////////////////////////////////////////////
        async acceptAlert() {
          await this.driver.switchTo().alert().accept();

          return null;
        },

        async dismissAlert() {
          await this.driver.switchTo().alert().dismiss();

          return null;
        },

        getAlertText() {
          return this.driver.switchTo().alert().getText();
        },

        async setAlertText(keys) {
          await this.driver.switchTo().alert().sendKeys(keys);

          return null;
        },

        ///////////////////////////////////////////////////////////
        // Screen
        ///////////////////////////////////////////////////////////
        async getScreenshot(logBase64Data) {
          const data = await this.driver.takeScreenshot();

          return {
            value: data,
            status: 0,
            suppressBase64Data: !logBase64Data
          };
        },

        getScreenOrientation() {
          return '/orientation';
        },

        setScreenOrientation(orientation) {
          return {
            method: 'POST',
            path: '/orientation',
            data: {
              orientation
            }
          };
        },

        getAvailableContexts() {
          return '/contexts';
        },

        getCurrentContext() {
          return '/context';
        },

        setCurrentContext(context) {
          return {
            method: 'POST',
            path: '/context',
            data: {
              name: context
            }
          };
        },

        ///////////////////////////////////////////////////////////////////////////
        // Selenium Webdriver
        ///////////////////////////////////////////////////////////////////////////
        async wait(conditionFn, timeMs) {
          await this.driver.wait(conditionFn(), timeMs);

          return {
            value: null
          };
        }
      }
    };
  }
};<|MERGE_RESOLUTION|>--- conflicted
+++ resolved
@@ -348,12 +348,8 @@
 
           return {
             value: {[elementKey]: elementId},
-<<<<<<< HEAD
             status: 0,
             elementId
-=======
-            status: 0
->>>>>>> 6481b2f4
           };
         },
 
