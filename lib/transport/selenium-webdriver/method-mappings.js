--- conflicted
+++ resolved
@@ -629,110 +629,6 @@
         },
 
         async getFirstElementChild(webElementOrId) {
-<<<<<<< HEAD
-          try {
-            const element = this.getWebElement(webElementOrId);
-            const locator = Locator.create({using: 'xpath', value: './child::*'});
-            const resultElement = await element.findElement(locator);
-            const elementId = await resultElement.getId();
-            const {elementKey} = this.transport;
-
-            return {
-              value: {[elementKey]: elementId},
-              status: 0,
-              elementId
-
-            };
-
-          } catch (error) {
-            if (error.name === 'NoSuchElementError') {
-              return {
-                status: 0,
-                value: null
-              };
-            }
-            throw error;
-          }
-
-        },
-
-        async getLastElementChild(webElementOrId) {
-          const element = this.getWebElement(webElementOrId);
-          const locator = Locator.create({using: 'xpath', value: './child::*'});
-          const resultElement = (await element.findElements(locator)).slice(-1)[0];
-
-          if (!resultElement) {
-            return {
-              status: 0,
-              value: null
-            };
-          }
-            
-          const elementId = await resultElement.getId();
-          const {elementKey} = this.transport;
-
-          return {
-            value: {[elementKey]: elementId}
-          };
-        },
-
-        async getNextSibling(webElementOrId) {
-          try {
-            const element = this.getWebElement(webElementOrId);
-            const locator =  Locator.create({using: 'xpath', value: './following-sibling::*'});
-            const resultElement = await element.findElement(locator);
-            const elementId = await resultElement.getId();
-            const {elementKey} = this.transport;
-
-            return {
-              value: {[elementKey]: elementId},
-              status: 0,
-              elementId
-            };
-          } catch (error) {
-            if (error.name === 'NoSuchElementError') {
-              return {
-                status: 0,
-                value: null
-              };
-            }
-            throw error;
-          }
-        },
-
-        async getPreviousSibling(webElementOrId) {
-          const element = this.getWebElement(webElementOrId);
-          const locator = Locator.create({using: 'xpath', value: './preceding-sibling::*'});
-          const resultElement = (await element.findElements(locator)).slice(-1)[0];
-
-          if (!resultElement) {
-            return {
-              status: 0,
-              value: null
-            };
-          }
-            
-          const elementId = await resultElement.getId();
-          const {elementKey} = this.transport;
-
-          return {
-            value: {[elementKey]: elementId}
-          };
-        },
-
-        async elementDescendants(webElementOrId) {
-          const element = this.getWebElement(webElementOrId);
-          const locator = Locator.create({using: 'xpath', value: './descendant::*'});
-          const resultElements = await element.findElements(locator);
-
-          return {
-            status: 0,
-            value: resultElements
-          };
-        },
-        
-
-=======
           return await this.getElementByJs(function(element) {
             return element && element.firstElementChild;
           }, webElementOrId);
@@ -773,7 +669,6 @@
 
           return count > 0;
         },
->>>>>>> 652d1646
 
         ///////////////////////////////////////////////////////////
         // Document Handling
