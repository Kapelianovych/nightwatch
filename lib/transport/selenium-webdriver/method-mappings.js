const {WebElement} = require('selenium-webdriver');
const SeleniumWebdriver = require('./');
const {Logger, isString} = require('../../utils');

module.exports = class MethodMappings {
  get driver() {
    return this.transport.driver;
  }

  get settings() {
    return this.transport.settings;
  }

  getWebElement(webElementOrString) {
    if (webElementOrString instanceof WebElement) {
      return webElementOrString;
    }

    if (isString(webElementOrString)) {
      return new WebElement(this.driver, webElementOrString);
    }
  }

  constructor(transport) {
    this.transport = transport;
  }

  get methods() {
    return {
      ///////////////////////////////////////////////////////////
      // Session related
      ///////////////////////////////////////////////////////////
      async sessionAction(action) {
        switch (action) {
          case 'DELETE': {
            await this.driver.quit();

            return {
              state: 'success',
              value: null
            };
          }


          default:
            return this.driver.getSession();
        }
      },

      getSessions() {
        return '/sessions';
      },

      getStatus() {
        return '/status';
      },

      session: {
        ///////////////////////////////////////////////////////////
        // Timeouts
        ///////////////////////////////////////////////////////////
        async setTimeoutType(type, value) {
          await this.driver.manage().setTimeouts({
            [type]: value
          });

          return {
            value: null
          };
        },

        async setTimeoutsAsyncScript(value) {
          await this.driver.manage().setTimeouts({script: value});

          return {
            value: null
          };
        },

        async setTimeoutsImplicitWait(value) {
          await this.driver.manage().setTimeouts({implicit: value});

          return {
            value: null
          };
        },

        async getTimeouts() {
          const timeout = await this.driver.manage().getTimeouts();

          return {
            value: timeout
          };
        },

        ///////////////////////////////////////////////////////////
        // Session log
        ///////////////////////////////////////////////////////////
        async getSessionLogTypes() {
          const value = await this.driver.manage().logs().getAvailableLogTypes();

          return {
            value
          };
        },

        async getLogContents(type) {
          const value = await this.driver.manage().logs().get(type);

          return {
            value
          };
        },

        ///////////////////////////////////////////////////////////
        // Navigation
        ///////////////////////////////////////////////////////////
        async navigateTo(url) {
          await this.driver.navigate().to(url);

          return null;
        },

        getCurrentUrl() {
          return this.driver.getCurrentUrl();
        },

        async navigateBack() {
          await this.driver.navigate().back();

          return null;
        },

        async navigateForward() {
          await this.driver.navigate().forward();

          return null;
        },

        async pageRefresh() {
          await this.driver.navigate().refresh();

          return {
            value: null
          };
        },

        async getPageTitle() {
          const value = await this.driver.getTitle();

          return {
            value
          };
        },

        ///////////////////////////////////////////////////////////
        // Windows
        ///////////////////////////////////////////////////////////
        async switchToWindow(handle) {
          await this.driver.switchTo().window(handle);

          return {
            value: null
          };
        },

        async closeWindow() {
          return this.driver.close();
        },

        async getWindowHandle() {
          const value = await this.driver.getWindowHandle();

          return {
            value
          };
        },

        async getAllWindowHandles() {
          const value = await this.driver.getAllWindowHandles();

          return {
            value
          };
        },

        async getWindowPosition() {
          const {x, y} = await this.driver.manage().window().getRect();

          return {
            value: {
              x,
              y
            }
          };
        },

        async maximizeWindow(windowHandle) {
          await this.driver.manage().window().maximize();

          return {
            value: null
          };
        },

        async minimizeWindow() {
          await this.driver.manage().window().minimize();

          return {
            value: null
          };
        },

        async fullscreenWindow() {
          await this.driver.manage().window().fullscreen();

          return {
            value: null
          };
        },

        async openNewWindow(type = 'tab') {
          await this.driver.switchTo().newWindow(type);

          return {
            value: null
          };
        },

        async setWindowPosition(windowHandle, x, y) {
          await this.driver.manage().window().setRect({
            x,
            y
          });

          return {
            value: null
          };
        },

        async getWindowSize() {
          const value = await this.driver.manage().window().getRect();

          return {
            value
          };
        },

        //Kept windowHandle as params for backward compatibility.
        async setWindowSize(windowHandle, width, height) {
          await this.driver.manage().window().setRect({
            width,
            height
          });

          return {
            value: null
          };
        },

        async getWindowRect() {
          const value = await this.driver.manage().window().getRect();

          return {
            value
          };
        },

        async setWindowRect(data) {
          await this.driver.manage().window().setRect(data);

          return {
            value: null
          };
        },
        ///////////////////////////////////////////////////////////
        // Frames
        ///////////////////////////////////////////////////////////
        async switchToFrame(frameId) {
          if (frameId === undefined) {
            frameId = null;
          }

          await this.driver.manage().switchToFrame({
            id: frameId
          });

          return {
            value: null
          };
        },

        async switchToParentFrame() {
          await this.driver.manage().switchToParentFrame();

          return {
            value: null
          };
        },

        ///////////////////////////////////////////////////////////
        // Elements
        ///////////////////////////////////////////////////////////
        async locateSingleElement(element) {
          const locator = SeleniumWebdriver.createLocator(element);
          const webElement = await this.driver.findElement(locator);
          const elementId = await webElement.getId();

          return {
            value: elementId,
            webElement
          };
        },

        async locateMultipleElements(element) {
          const locator = SeleniumWebdriver.createLocator(element);
          const resultValue = await this.driver.findElements(locator);

          if (Array.isArray(resultValue) && resultValue.length === 0) {
            return {
              status: -1,
              value: [],
              error: `unable to locate element using ${locator.using}`
            };
          }

          const {elementKey} = this.transport;
          const value = await Promise.all(resultValue.map(async webElement => {
            const elementId = await webElement.getId();

            return {[elementKey]: elementId};
          }));

          return value;
        },


        elementIdEquals(id, otherId) {
          return `/element/${id}/equals/${otherId}`;
        },

        async locateSingleElementByElementId({id, value}) {
          const locator = SeleniumWebdriver.createLocator(value);
          const element = await this.getWebElement(id);
          const webElement = await element.findElement(locator);
          const elementId = await webElement.getId();

          return {
            value: webElement,
            status: 0,
            elementId
          };
        },

        async locateMultipleElementsByElementId({id, using, value}) {
          const locator = SeleniumWebdriver.createLocator(value);
          const element = await this.getWebElement(id);
          const resultValue = await element.findElements(locator);

          const {elementKey} = this.transport;
          const resultProcessed = await Promise.all(resultValue.map(async webElement => {
            const elementId = await webElement.getId();

            return {[elementKey]: elementId};
          }));

          return resultProcessed;
        },

        async getActiveElement() {
          const webElement = await this.driver.switchTo().activeElement();
          const elementId = await webElement.getId();

          return elementId;
        },

        async getElementAttribute(webElement, attributeName) {
          const element = this.getWebElement(webElement);
          const elementValue = await element.getAttribute(attributeName);

          return elementValue;
<<<<<<< HEAD
        },

        async getElementAccessibleName(webElement) {
          const element = this.getWebElement(webElement);
          const elementAccessibleName = await element.getAccessibleName();

          return {
            value: elementAccessibleName
          };
        },

        async getElementAriaRole(webElement) {
          const element = this.getWebElement(webElement);
          const elementAccessibleName = await element.getAriaRole();

          return {
            value: elementAccessibleName
          };
        },

        async takeElementScreenshot(webElement, scroll) {
          const element = this.getWebElement(webElement);
          const screenshotData = await element.takeScreenshot(scroll);

          return {
            value: screenshotData
          };
=======
>>>>>>> 85e0cbe9
        },

        async getElementCSSValue(id, cssPropertyName) {
          const element = this.getWebElement(id);
          const elementCssValue = await element.getCssValue(cssPropertyName);

          return elementCssValue;
        },

        async getElementProperty(webElement, propertyName) {
          const element = this.getWebElement(webElement);
          const elementValue = await element.getProperty(propertyName);

          return {
            value: elementValue
          };
        },

        async getElementTagName(id) {
          const element = this.getWebElement(id);
          const elementTagName = await element.getTagName();

          return {
            value: elementTagName
          };
        },

        async getElementRect(id) {
          const element = this.getWebElement(id);
          const value = await element.getRect();

          return {
            value,
            status: 0
          };
        },

        async getElementText(id) {
          const element = this.getWebElement(id);
          const elementText = await element.getText();

          return {
            value: elementText
          };
        },

        // the value param is compulsory
        async getElementValue(webElement, value) {
          const element = this.getWebElement(webElement);
          const elementValue = await element.getAttribute(value);

          return {
            value: elementValue
          };
        },

        isElementLocationInView(id) {
          return `/element/${id}/location_in_view`;
        },

        async isElementDisplayed(webElement) {
          try {
            const element = this.getWebElement(webElement);
            const value = await element.isDisplayed();

            return {
              value
            };
          } catch (error) {
            Logger.error(error);

            return {
              error,
              status: -1
            };
          }
        },

        async isElementEnabled(webElement) {
          try {
            const element = this.getWebElement(webElement);
            const value = await element.isEnabled();

            return {
              value
            };
          } catch (error) {
            Logger.error(error);

            return {
              error,
              status: -1
            };
          }
        },

        async isElementSelected(webElement) {
          const element = this.getWebElement(webElement);
          const value = await element.isSelected();

          return value;
        },

        async clearElementValue(webElement) {
          const element = this.getWebElement(webElement);
          await element.clear();

          return null;
        },

        setElementValueRedacted(...args) {
          // FIXME: redact password in verbose HTTP logs, it's only redacted in the command logs
          return this.methods.session.setElementValue.call(this, ...args);
<<<<<<< HEAD
        },

        async pageSource() {
          const value = await this.driver.getPageSource();

          return {
            value
          };
=======
>>>>>>> 85e0cbe9
        },

        async setElementValue(webElement, value) {
          if (Array.isArray(value)) {
            value = value.join('');
          } else {
            value = String(value);
          }

          try {
            const element = this.getWebElement(webElement);
            await element.sendKeys(value);

            return {
              value: null
            };
          } catch (error) {
            return {
              error,
              status: -1
            };
          }
        },

        async clickElement(webElement) {
          const element = this.getWebElement(webElement);
          await element.click();

          return null;
        },

        async elementSubmit(webElement) {
          try {
            const element = this.getWebElement(webElement);
            await element.submit();

            return {
              value: null
            };
          } catch (error) {
            return {
              error,
              status: -1
            };
          }
        },

        sendKeys(keys) {
          return {
            method: 'POST',
            path: '/keys',
            data: {
              value: keys
            }
          };
        },

        ///////////////////////////////////////////////////////////
        // Document Handling
        ///////////////////////////////////////////////////////////
<<<<<<< HEAD
=======
        async getPageSource() {
          const value = await this.driver.getPageSource();

          return {
            value
          };
        },
>>>>>>> 85e0cbe9

        async executeScript(script, args) {
          const value = await this.driver.executeScript(script, args);

          return {
            value
          };
        },

        async executeScriptAsync(fn, args) {
          const value = await this.driver.executeAsyncScript(fn, args);

          return {
            value
          };
        },

        ///////////////////////////////////////////////////////////
        // Cookies
        ///////////////////////////////////////////////////////////
        async addCookie(cookie) {
          await this.driver.manage().addCookie(cookie);

          return {
            value: null
          };
        },

        async deleteCookie(cookieName) {
          await this.driver.manage().deleteCookie(cookieName);

          return {
            value: null
          };
        },

        async deleteAllCookies() {
          await this.driver.manage().deleteAllCookies();

          return {
            value: null
          };
        },

        async getCookies() {
          const value = await this.driver.manage().getCookies();

          return {
            value
          };
        },

        ///////////////////////////////////////////////////////////
        // User Actions
        ///////////////////////////////////////////////////////////
        /**
         * @deprecated
         */
        doubleClick() {
          return {
            path: '/doubleclick',
            method: 'POST'
          };
        },

        /**
         * @deprecated
         */
        mouseButtonClick(buttonIndex) {
          return {
            method: 'POST',
            path: '/click',
            data: {
              button: buttonIndex
            }
          };
        },

        mouseButtonUp(buttonIndex) {
          return {
            method: 'POST',
            path: '/buttonup',
            data: {
              button: buttonIndex
            }
          };
        },

        mouseButtonDown(buttonIndex) {
          return {
            method: 'POST',
            path: '/buttondown',
            data: {
              button: buttonIndex
            }
          };
        },

        /**
         *
         * @param {object} options
         * @param {number} duration
         * @param {object} origin
         * @param {number} xOffset
         * @param {number} yOffset
         */
        async moveTo(options, duration, origin, xOffset, yOffset) {
          await this.driver.actions(options).move({duration, origin, xOffset, yOffset});

          return {
            value: null
          };
        },

        ///////////////////////////////////////////////////////////
        // User Prompts
        ///////////////////////////////////////////////////////////
        async acceptAlert() {
          await this.driver.switchTo().alert().accept();

          return null;
        },

        async dismissAlert() {
          await this.driver.switchTo().alert().dismiss();

          return null;
        },

        getAlertText() {
          return this.driver.switchTo().alert().getText();
        },

        async setAlertText(keys) {
          await this.driver.switchTo().alert().sendKeys(keys);

          return null;
        },

        ///////////////////////////////////////////////////////////
        // Screen
        ///////////////////////////////////////////////////////////
        async getScreenshot(logBase64Data) {
          const data = await this.driver.takeScreenshot();

          return {
            value: data,
            status: 0,
            suppressBase64Data: !logBase64Data
          };
        },

        getScreenOrientation() {
          return '/orientation';
        },

        setScreenOrientation(orientation) {
          return {
            method: 'POST',
            path: '/orientation',
            data: {
              orientation
            }
          };
        },

        getAvailableContexts() {
          return '/contexts';
        },

        getCurrentContext() {
          return '/context';
        },

        setCurrentContext(context) {
          return {
            method: 'POST',
            path: '/context',
            data: {
              name: context
            }
          };
        },

        ///////////////////////////////////////////////////////////////////////////
        // Selenium Webdriver
        ///////////////////////////////////////////////////////////////////////////
        async wait(conditionFn, timeMs) {
          await this.driver.wait(conditionFn(), timeMs);

          return {
            value: null
          };
        }
      }
    };
  }
};<|MERGE_RESOLUTION|>--- conflicted
+++ resolved
@@ -379,7 +379,6 @@
           const elementValue = await element.getAttribute(attributeName);
 
           return elementValue;
-<<<<<<< HEAD
         },
 
         async getElementAccessibleName(webElement) {
@@ -407,8 +406,6 @@
           return {
             value: screenshotData
           };
-=======
->>>>>>> 85e0cbe9
         },
 
         async getElementCSSValue(id, cssPropertyName) {
@@ -522,17 +519,6 @@
         setElementValueRedacted(...args) {
           // FIXME: redact password in verbose HTTP logs, it's only redacted in the command logs
           return this.methods.session.setElementValue.call(this, ...args);
-<<<<<<< HEAD
-        },
-
-        async pageSource() {
-          const value = await this.driver.getPageSource();
-
-          return {
-            value
-          };
-=======
->>>>>>> 85e0cbe9
         },
 
         async setElementValue(webElement, value) {
@@ -593,8 +579,6 @@
         ///////////////////////////////////////////////////////////
         // Document Handling
         ///////////////////////////////////////////////////////////
-<<<<<<< HEAD
-=======
         async getPageSource() {
           const value = await this.driver.getPageSource();
 
@@ -602,7 +586,7 @@
             value
           };
         },
->>>>>>> 85e0cbe9
+
 
         async executeScript(script, args) {
           const value = await this.driver.executeScript(script, args);
