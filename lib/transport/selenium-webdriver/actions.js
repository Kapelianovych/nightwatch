const Utils = require('../../utils');
const {Logger} = Utils;
const BaseActions = require('../actions.js');
const MethodMappings = require('./method-mappings.js');

class TransportActions extends BaseActions {
  get transport() {
    return this.__transport;
  }

  get actions() {
    return this.__actions;
  }

  constructor(transport) {
    super(transport);

    this.MethodMappings = new MethodMappings(transport);
    this.__actions = {};
  }

  loadActions(methodMappings = this.MethodMappings.methods, target = this.__actions) {

    Object.keys(methodMappings).forEach(name => {
      if (!methodMappings[name]) {
        return;
      }

      if (Utils.isObject(methodMappings[name])) {
        this.__actions[name] = this.__actions[name] || {};
        this.loadActions(methodMappings[name], this.__actions[name]);
      } else {
        target[name] = this.createAction(name, methodMappings[name]);
      }
    });
  }

  createAction(name, mapping) {
    return async (definition) => {
      const args = definition.args;
      let result;
      let promise;

      try {
        if (Utils.isFunction(mapping)) {
          promise = Array.isArray(args) ? mapping.apply(this.MethodMappings, args) : mapping.call(this.MethodMappings, args);
        }

        if (!(promise instanceof Promise)) {
          const opts = {};
<<<<<<< HEAD

          if (Utils.isString(promise)) {
            opts.path = `/session/${definition.sessionId}${promise}`;
          } else if (Utils.isObject(promise)) {
            Object.assign(opts, promise);
            opts.path = `/session/${definition.sessionId}${opts.path}`;
          }

          promise = this.transport.runProtocolAction(opts);
        }

=======
          if (Utils.isString(promise)) {
            opts.path = `/session/${definition.sessionId}${promise}`;
          } else if (Utils.isObject(promise)) {
            Object.assign(opts, promise);
            opts.path = `/session/${definition.sessionId}${opts.path}`;
          }

          promise = this.transport.runProtocolAction(opts);
        }
>>>>>>> 85e0cbe9
        result = await promise;

        if (Array.isArray(result) || !Utils.isObject(result)) {
          return {
            value: result,
            status: 0
          };
        }
<<<<<<< HEAD

        result.status = result.status || 0;

        return result;
      } catch (err) {
        const error = this.handleError(err, name);

=======

        result.status = result.status || 0;

        return result;

      }
      catch(err) {
        const error = this.handleError(err, name);

>>>>>>> 85e0cbe9
        return {
          error,
          status: -1,
          value: null
        };
      }
<<<<<<< HEAD
=======
      
>>>>>>> 85e0cbe9
    };

  }

  handleError(err, commandName) {
    let errorMsg = 'Unknown error';
    if (err instanceof Error) {
      errorMsg = err.stack;
    } else if (err && err.error) {
      errorMsg = err.error;
    }

    if (this.transport.shouldRegisterError(err)) {
      Logger.error(`Error while running .${commandName}() protocol action: ${errorMsg}\n`);
    }

    return err;
  }
}

module.exports = TransportActions;<|MERGE_RESOLUTION|>--- conflicted
+++ resolved
@@ -48,7 +48,6 @@
 
         if (!(promise instanceof Promise)) {
           const opts = {};
-<<<<<<< HEAD
 
           if (Utils.isString(promise)) {
             opts.path = `/session/${definition.sessionId}${promise}`;
@@ -59,18 +58,7 @@
 
           promise = this.transport.runProtocolAction(opts);
         }
-
-=======
-          if (Utils.isString(promise)) {
-            opts.path = `/session/${definition.sessionId}${promise}`;
-          } else if (Utils.isObject(promise)) {
-            Object.assign(opts, promise);
-            opts.path = `/session/${definition.sessionId}${opts.path}`;
-          }
-
-          promise = this.transport.runProtocolAction(opts);
-        }
->>>>>>> 85e0cbe9
+        
         result = await promise;
 
         if (Array.isArray(result) || !Utils.isObject(result)) {
@@ -79,7 +67,6 @@
             status: 0
           };
         }
-<<<<<<< HEAD
 
         result.status = result.status || 0;
 
@@ -87,27 +74,12 @@
       } catch (err) {
         const error = this.handleError(err, name);
 
-=======
-
-        result.status = result.status || 0;
-
-        return result;
-
-      }
-      catch(err) {
-        const error = this.handleError(err, name);
-
->>>>>>> 85e0cbe9
         return {
           error,
           status: -1,
           value: null
         };
       }
-<<<<<<< HEAD
-=======
-      
->>>>>>> 85e0cbe9
     };
 
   }
