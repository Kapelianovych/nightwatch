var util    = require('util'),
    events  = require('events'),
    qs      = require('querystring'),
    http    = require('http'),
    https   = require('https'),
    Logger  = require('./logger');

module.exports = (function() {
  var Settings = {
    selenium_host : 'localhost',
    selenium_port : 4444,
    default_path  : '/wd/hub',
    credentials   : null,
    use_ssl       : false
  };

  var DO_NOT_LOG_ERRORS = [
    'Unable to locate element'
  ];

  function HttpRequest(options) {
    events.EventEmitter.call(this);
    this.data       = options.data && JSON.stringify(options.data) || '';
    this.reqOptions = this.createOptions(options);
    this.request    = null;
  }

<<<<<<< HEAD
  util.inherits(HttpRequest, events.EventEmitter);
=======
  if (this.data && this.data.length > 0) {
    reqOptions.headers['Content-Type']   = 'application/json';
    reqOptions.headers['Content-Length'] = this.data.length;
  } else if (reqOptions.method.toUpperCase() === 'POST') {
    reqOptions.headers['Content-Length'] = 0;
  }
>>>>>>> a3180247

  HttpRequest.prototype.createOptions = function(options) {
    var reqOptions = {
      path    : Settings.default_path + (options.path || ''),
      host    : options.host || Settings.selenium_host,
      port    : options.selenium_port || Settings.selenium_port,
      method  : options.method || 'POST',
      headers : {}
    };

    if (options.sessionId) {
      reqOptions.path = reqOptions.path.replace(':sessionId', options.sessionId);
    }

    if (reqOptions.method.toUpperCase() === 'GET') {
      reqOptions.headers['Accept'] = 'application/json';
    }

    if (this.data && this.data.length > 0) {
      reqOptions.headers['Content-Type']   = 'application/json';
      reqOptions.headers['Content-Length'] = this.data.length;
    }

    if (Settings.credentials &&
        Settings.credentials.username && Settings.credentials.key
      ) {
      var authHeader = new Buffer(Settings.credentials.username + ':' + Settings.credentials.key).toString('base64');
      reqOptions.headers['Authorization'] = 'Basic ' + authHeader;
    }

    return reqOptions;
  };

  HttpRequest.prototype.send = function() {
    var self = this;
    this.request = (Settings.use_ssl ? https: http).request(this.reqOptions, function (response) {
      response.setEncoding('utf8');

      if (response.statusCode === 302 || response.statusCode === 304) {
        Logger.info('Response ' + response.statusCode + ' ' + self.reqOptions.method + ' ' + self.reqOptions.path);
        try {
          self.emit('success', {}, response);
        } catch (ex) {
          console.log(ex.message);
          console.log(ex.stack);
          self.emit('error', {error:ex.message}, response);
        }

        self.emit('complete', response);
        return self;
      }

      var flushed = '';
      response.on('data', function (chunk) {
        if (self.reqOptions.method !== 'HEAD') {
          flushed += chunk;
        }
      });

      response.on('end', function () {
        var screenshotContent;
        var data = '', result, errorMessage = '';
        if (flushed) {
          result = parseResult(flushed);
          if (result.value) {
            if (result.value.screen) {
              screenshotContent = result.value.screen;
              delete result.value.screen;
            }
            if (result.value.message && shouldLogErrorMessage(result.value.message)) {
              errorMessage = result.value.message.replace(/\n/g,'\n\t');
              delete result.value.message;
            }
          }
        } else {
          result = {};
        }

        if (errorMessage !== '') {
          util.puts(Logger.colors.yellow('There was an error while executing the Selenium command') +
            (!Logger.isEnabled() ? ' - enabling the --verbose option might offer more details.' : '')
          );
          util.puts(errorMessage);
        }

        var logMethod = response.statusCode.toString().indexOf('5') === 0 ? 'error' : 'info';
        Logger[logMethod]('Response ' + response.statusCode + ' ' + self.reqOptions.method + ' ' + self.reqOptions.path, result);

        if (response.statusCode.toString().indexOf('2') === 0) {
          self.emit('success', result, response);
        } else {
          self.emit('error', result, response, screenshotContent);
        }

        self.emit('complete', response);
      });
    });

    this.request.on('error', function(response) {
      self.emit('error', {}, response);
    });

    Logger.info('Request: ' + this.reqOptions.method + ' ' + this.reqOptions.path,
      '\n - data: ', this.data, '\n - headers: ', JSON.stringify(this.reqOptions.headers));

    this.request.write(this.data);
    this.request.end();

    return this;
  };

  HttpRequest.setSeleniumPort = function(port) {
    Settings.selenium_port = port;
  };
  HttpRequest.useSSL = function(value) {
    Settings.use_ssl = value;
  };
  HttpRequest.setSeleniumHost = function(host) {
    Settings.selenium_host = host;
  };
  HttpRequest.setCredentials = function(credentials) {
    Settings.credentials = credentials;
  };

  ///////////////////////////////////////////////////////////
  // Helpers
  ///////////////////////////////////////////////////////////
  function parseResult(data) {
    var result;
    data = stripUnknownChars(data);

    try {
      result = JSON.parse(data);
    } catch (err) {
      console.log(err.stack);
      result = {value: -1, error: err.message};
    }
    return result;
  }

  function shouldLogErrorMessage(msg) {
    return !DO_NOT_LOG_ERRORS.some(function(item) {
      return msg.indexOf(item) === 0;
    });
  }

  function stripUnknownChars(str) {
    var x = [], i = 0, length = str.length;

    for (i; i < length; i++) {
      if (str.charCodeAt(i)) {
        x.push(str.charAt(i));
      }
    }
    return x.join('');
  }

  return HttpRequest;
})();<|MERGE_RESOLUTION|>--- conflicted
+++ resolved
@@ -25,16 +25,7 @@
     this.request    = null;
   }
 
-<<<<<<< HEAD
   util.inherits(HttpRequest, events.EventEmitter);
-=======
-  if (this.data && this.data.length > 0) {
-    reqOptions.headers['Content-Type']   = 'application/json';
-    reqOptions.headers['Content-Length'] = this.data.length;
-  } else if (reqOptions.method.toUpperCase() === 'POST') {
-    reqOptions.headers['Content-Length'] = 0;
-  }
->>>>>>> a3180247
 
   HttpRequest.prototype.createOptions = function(options) {
     var reqOptions = {
@@ -56,6 +47,8 @@
     if (this.data && this.data.length > 0) {
       reqOptions.headers['Content-Type']   = 'application/json';
       reqOptions.headers['Content-Length'] = this.data.length;
+    } else if (reqOptions.method.toUpperCase() === 'POST') {
+      reqOptions.headers['Content-Length'] = 0;
     }
 
     if (Settings.credentials &&
