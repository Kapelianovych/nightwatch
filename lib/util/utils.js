var Util = module.exports = {};

Util.formatElapsedTime = function(timeMs, includeMs) {
  var seconds = timeMs/1000;
  return (seconds < 1 && timeMs + 'ms') ||
    (seconds > 1 && seconds < 60 && (seconds + 's')) ||
    (Math.floor(seconds/60) + 'm' + ' ' + Math.floor(seconds%60) + 's' + (includeMs ? (' / ' + timeMs + 'ms') : ''));
};

/**
 * Wrap a synchronous function, turning it into an async fn with a callback as
 * the last argument if necessary. `asyncArgCount` is the expected argument
 * count if `fn` is already asynchronous.
 *
 * @param {number} asyncArgCount
 * @param {function} fn
 * @param {object} [context]
 */
Util.makeFnAsync = function (asyncArgCount, fn, context) {
  if (fn.length === asyncArgCount) {
    return fn;
  }

  return function() {
    var args = Array.prototype.slice.call(arguments, 0);
    var done = args.pop();
    context = context || null;
    fn.apply(context, args);
    done();
  };
};

Util.checkFunction = function(name, parent) {
  return parent && (typeof parent[name] == 'function') && parent[name] || false;
};

Util.getTestSuiteName = function(moduleName) {
  var words;

  moduleName = moduleName.replace(/(_|-|\.)*([A-Z]*)/g, function(match, $0, $1, offset, string) {
    if (!match) {
      return '';
    }
    return (offset > 0 && (string.charAt(offset-1) !== ' ') ? ' ':'') + $1;
  });

  words = moduleName.split(/(\s|\/)/).map(function(word, index, matches) {
    if (word == '/') {
      return ' / ';
    }
    return word.charAt(0).toUpperCase() + word.substr(1);
  });

<<<<<<< HEAD
  return words.join('');
=======
  return words.join(' ');
};

var formatRegExp = /%[sdj%]/g;
/**
 * A smaller version of util.format that doesn't support json and
 * if a placeholder is missing, it is omitted instead of appended
 *
 * @param f
 * @returns {string}
 */
Util.format = function format(f) {
  var i = 1;
  var args = arguments;
  var len = args.length;
  return String(f).replace(formatRegExp, function(x) {
    if (x === '%%') {
      return '%';
    }
    if (i >= len) {
      return x;
    }
    switch (x) {
      case '%s':
        return String(args[i++]);
      case '%d':
        return Number(args[i++]);
      default:
        return x;
    }
  });
>>>>>>> 57e26488
};<|MERGE_RESOLUTION|>--- conflicted
+++ resolved
@@ -51,10 +51,7 @@
     return word.charAt(0).toUpperCase() + word.substr(1);
   });
 
-<<<<<<< HEAD
   return words.join('');
-=======
-  return words.join(' ');
 };
 
 var formatRegExp = /%[sdj%]/g;
@@ -85,5 +82,4 @@
         return x;
     }
   });
->>>>>>> 57e26488
 };