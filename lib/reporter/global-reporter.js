const path = require('path');
const Concurrency = require('../runner/concurrency/concurrency.js');
const DefaultSettings = require('../settings/defaults.js');
const Utils = require('../utils');
const Results = require('./results.js');
const Summary = require('./summary.js');
const {Logger} = Utils;
const colors = Logger.colors;

module.exports = class GlobalReporter {
  static get initialReport() {
    return {
      passed: 0,
      failed: 0,
      errors: 0,
      skipped: 0,
      tests: 0,
      assertions: 0,
      errmessages: [],
      modules: {}
    };
  }

  constructor(reporter = DefaultSettings.default_reporter, settings) {
    this.suiteResults = [];
    this.uncaughtErr = null;
    this.reporterFile = reporter;
    this.settings = settings;
    this.summary = new Summary(settings);
  }

  registerUncaughtErr(err) {
    this.uncaughtErr = err;
  }

  isDisabled() {
    return this.settings.output_folder === false;
  }

  hasTestFailures() {
    return this.uncaughtErr || this.suiteResults.some(item => {
      return item.hasFailures;
    });
  }

  addTestSuiteResults(testResults) {
    this.suiteResults.push(testResults);

    return this;
  }

  setupChildProcessListener(emitter) {
<<<<<<< HEAD
    const Concurrency = require('../runner/concurrency');

    if (Concurrency.isMasterProcess()) {
=======
    if (!Concurrency.isTestWorker()) {
>>>>>>> 7781786c
      emitter.on('message', data => {
        data = JSON.parse(data);
        this.addTestSuiteResults(data.results);
      });
    }
  }

  create(startTime) {
    const initialReport = GlobalReporter.initialReport;

    if (this.uncaughtErr) {
      initialReport.errors++;
      let errorMessage = Utils.errorToStackTrace(this.uncaughtErr);
      initialReport.errmessages.push(errorMessage);
    }

    this.elapsedTime = new Date().getTime() - startTime;
    this.globalResults = Results.createGlobalReport(this.suiteResults, initialReport);

    return this;
  }

  print() {
    const Concurrency = require('../runner/concurrency');

    if (Concurrency.isChildProcess() || !this.settings.output) {
      return this;
    }

    if (this.hasTestFailures()) {
      let countMessage = this.getTestsFailedMessage();

      // eslint-disable-next-line no-console
      console.log(colors.light_red('_________________________________________________'));
      // eslint-disable-next-line no-console
      console.log(`\n${colors.light_red('TEST FAILURE:')} ${countMessage} ${colors.stack_trace('(' + Utils.formatElapsedTime(this.elapsedTime) + ')')}`);

      this.summary.print(this.globalResults);
      // eslint-disable-next-line no-console
      console.log('');
    } else {
      if (!this.shouldShowSummary()) {
        return;
      }

      let message = this.getTestsPassedMessage();
      // eslint-disable-next-line no-console
      console.log(`\n${message} ${colors.stack_trace('(' + Utils.formatElapsedTime(this.elapsedTime) + ')')}`);
    }

    return this;
  }

  loadFile() {
    const builtInReporterFileName = path.join(__dirname, 'reporters', this.reporterFile + '.js');

    return Utils
      .fileExists(builtInReporterFileName)
      .then(fileExists => {
        if (!fileExists) {
          return this.loadCustomReporter();
        }

        return require(builtInReporterFileName);
      });
  }

  loadCustomReporter() {
    return Utils.fileExists(this.reporterFile)
      .then(customReporterExists => {
        if (!customReporterExists) {
          throw new Error(`The custom reporter file name "${this.reporterFile}" cannot be resolved.`);
        }

        const reporter = require(path.resolve(this.reporterFile));
        if (Utils.isFunction(reporter.write)) {
          return reporter;
        }

        throw new Error('The reporter module must have a public ".write()" method defined.');
      });
  }

  async writeReportToFile(globalResults) {
    if (this.isDisabled()) {
      return;
    }

    try {
      await Utils.createFolder(this.settings.output_folder);
      const reporter = await this.loadFile();

      return new Promise((resolve, reject) => {
        const {globals, output_folder, start_session} = this.settings;

        reporter.write(globalResults, {
          filename_prefix: this.settings.report_prefix,
          output_folder,
          globals,
          start_session,
          reporter: this.reporterFile

        }, function(err) {
          if (err) {
            return reject(err);
          }

          resolve();
        });
      });
    } catch (err) {
      throw new Error(`An error occurred while trying to save the report file:\n${err.stack}.\n`);
    }
  }

  shouldShowSummary() {
    let modules = Object.keys(this.globalResults.modules);
    if (modules.length > 1) {
      return true;
    }

    if (modules.length <= 0) {
      return false;
    }

    return Object.keys(this.globalResults.modules[modules[0]].completed).length > 1;
  }

  hasAssertionCount() {
    let testsCounts = this.getTotalTestsCount();

    return !this.settings.unit_tests_mode && testsCounts > 0 && this.globalResults.assertions > 0;
  }

  getTotalTestsCount() {
    return Object.keys(this.globalResults.modules)
      .reduce((count, moduleKey) => {
        let module = this.globalResults.modules[moduleKey];

        return count + module.tests;
      }, 0);
  }

  getTestsFailedMessage() {
    let hasCount = this.hasAssertionCount();

    let errorsMsg = '';
    let failedMsg = hasCount ? 'assertions' : 'tests';
    let passedMsg = colors.green(this.globalResults.passed) + ' passed'; // assertions passed

    if (!hasCount) {
      let passedCount = Math.max(0, this.getTotalTestsCount() - this.globalResults.failed - this.globalResults.errors); // testcases passed
      passedMsg = colors.green(passedCount) + ' passed';
    }

    let skipped = '';
    if (this.globalResults.skipped) {
      skipped = ` and ${colors.cyan(this.globalResults.skipped)} skipped`;
    }

    let globalErrors = this.globalResults.errors;
    if (globalErrors) {
      let suffix = globalErrors > 1 ? 's' : '';
      errorsMsg += `${colors.red(globalErrors)} error${suffix} during execution;`;
    }

    return `${errorsMsg} ${colors.red(this.globalResults.failed)} ${failedMsg} failed, ${passedMsg}${skipped}`;
  }

  getTestsPassedMessage() {
    let hasCount = this.hasAssertionCount();
    let message;
    let count;

    if (hasCount) {
      count = this.globalResults.passed;
      message = colors.green(`OK. ${count} ${count > 1 ? ' total assertions' : ' assertion'} passed`);
    } else {
      count = this.getTotalTestsCount();
      message = `${colors.green('OK. ' + count)} tests passed`;
    }

    return message;
  }

  runCustomGlobalReporter(globalResults) {
    let customReporter = this.settings.globals.reporter;

    return new Promise((resolve, reject) => {
      let callbackTimeoutId = setTimeout(() => {
        reject(new Error('Timeout while waiting (20s) for the custom global reporter callback to be called.'));
      }, this.settings.globals.customReporterCallbackTimeout);

      try {
        let reporterFnAsync = Utils.makeFnAsync(2, customReporter, this.settings.globals);
        reporterFnAsync.call(this.settings.globals, globalResults, function() {
          clearTimeout(callbackTimeoutId);
          resolve();
        });
      } catch (err) {
        clearTimeout(callbackTimeoutId);
        reject(err);
      }
    });
  }

  save() {
    return Promise.all([
      this.runCustomGlobalReporter(this.globalResults),
      this.writeReportToFile(this.globalResults)
    ]);
  }
};<|MERGE_RESOLUTION|>--- conflicted
+++ resolved
@@ -1,5 +1,5 @@
 const path = require('path');
-const Concurrency = require('../runner/concurrency/concurrency.js');
+const Concurrency = require('../runner/concurrency');
 const DefaultSettings = require('../settings/defaults.js');
 const Utils = require('../utils');
 const Results = require('./results.js');
@@ -50,13 +50,7 @@
   }
 
   setupChildProcessListener(emitter) {
-<<<<<<< HEAD
-    const Concurrency = require('../runner/concurrency');
-
-    if (Concurrency.isMasterProcess()) {
-=======
     if (!Concurrency.isTestWorker()) {
->>>>>>> 7781786c
       emitter.on('message', data => {
         data = JSON.parse(data);
         this.addTestSuiteResults(data.results);
@@ -80,8 +74,6 @@
   }
 
   print() {
-    const Concurrency = require('../runner/concurrency');
-
     if (Concurrency.isChildProcess() || !this.settings.output) {
       return this;
     }
