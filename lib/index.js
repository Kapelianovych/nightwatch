var util = require('util'),
    fs = require('fs'),
    path = require('path'),
    events = require('events'),
    HttpRequest = require('./request.js'),
    CommandQueue = require('./queue.js'),
    Logger = require('./logger.js');

<<<<<<< HEAD
=======

var AbstractAssertion = function(abortOnFailure, client) {
  this.abortOnFailure = abortOnFailure;
  this.client = client;
}
    
>>>>>>> d0b7475a
function Nightwatch(options) {
  events.EventEmitter.call(this);
  this.setMaxListeners(0);
  this.options = options || {};

  var self = this;
  this.sessionId = null;
  this.context = null;
  this.terminated = false;
  this.capabilities = {};

  this.options.screenshots || (this.options.screenshots = {
    'enabled' : false,
    'path' : ''
  });

  this.options.output = this.options.output || typeof this.options.output == 'undefined';
  this.screenshotPath = this.options.screenshotPath || '';
  this.launch_url = this.options.launch_url || null;

  if (this.options.silent) {
    Logger.disable();
  } else {
    Logger.enable();
  }

  if (this.options.selenium_port) {
    HttpRequest.setSeleniumPort(this.options.selenium_port);
  }
  if (this.options.selenium_host) {
    HttpRequest.setSeleniumHost(this.options.selenium_host);
  }
  if (this.options.use_ssl) {
    HttpRequest.useSSL(true);
  }
  if (this.options.username && this.options.access_key) {
    HttpRequest.setCredentials({
      username : this.options.username,
      key : this.options.access_key
    });
  }
  this.desiredCapabilities = {
    browserName: 'firefox',
    javascriptEnabled: true,
    acceptSslCerts: true,
    platform: 'ANY'
  };

  if (this.options.desiredCapabilities) {
    for (var prop in this.options.desiredCapabilities) {
      this.desiredCapabilities[prop] = this.options.desiredCapabilities[prop];
    }
  }
  this.errors = [];
  this.results = {
    passed:0,
    failed:0,
    errors:0,
    skipped:0,
    tests:[]
  };

  this.queue = CommandQueue;
  this.queue.empty();
  this.queue.reset();

  this.loadProtocolActions()
      .loadCommands()
      .addVerifyTests()
      .loadAssertions();

  if (this.options.custom_commands_path) {
    this.loadCustomCommands();
  }
};

util.inherits(Nightwatch, events.EventEmitter);

Nightwatch.prototype.start = function() {
  if (!this.sessionId) {
    this.startSession().once('selenium:session_create', this.start);
    return this;
  }

  var self = this;

  this.queue.reset();
  this.queue.run(function(error) {
    if (error) {
      self.results.errors++;
      self.errors.push(error.name + ': ' + error.message);
      self.terminate();
      return;
    }
    Logger.info('FINISHED');
    self.emit('queue:finished', self.results, self.errors);
    self.printResult();
  });
  return this;
}

Nightwatch.prototype.terminate = function() {
  var self = this;
  this.results.skipped = this.queue.getSkipped();
  this.terminated = true;
  this.queue.reset();
  this.queue.empty();

  this.runCommand('session', ['delete'], function(result) {
    self.emit('queue:finished', self.results, self.errors);
    self.printResult();
  });

  return this;
}

Nightwatch.prototype.printResult = function() {
  if (!this.options.output) {
    return;
  }
  var ok = false;
  if (this.results.failed == 0 && this.results.errors == 0) {
    ok = true;
  }

  if (ok && this.results.passed > 0) {
    console.log(Logger.colors.green('OK.'), Logger.colors.green(this.results.passed) + ' assertions passed.');
  } else if (ok && this.results.passed == 0) {
    console.log(Logger.colors.green('No assertions ran.'));
  } else {
    var errors = '';
    if (this.results.errors) {
      errors = this.results.errors + ' errors during the test. ';
      for (var i = 0; i < this.errors.length; i++) {
        console.log(Logger.colors.red(this.errors[i]));
      }
    }
    var failure_msg = [];
    if (this.results.failed > 0) {
      failure_msg.push(Logger.colors.red(this.results.failed) + ' assertions failed');
    }
    if (this.results.errors > 0) {
      failure_msg.push(Logger.colors.red(this.results.errors) + ' errors');
    }
    if (this.results.passed > 0) {
      failure_msg.push(Logger.colors.green(this.results.passed) + ' passed');
    }
    if (this.results.skipped > 0) {
      failure_msg.push(Logger.colors.blue(this.results.skipped) + ' skipped');
    }

    console.log(Logger.colors.red('FAILED: '), failure_msg.join(', ').replace(/,([^,]*)$/g, function($0, $1, index, str) {
      return  ' and' +$1;
    }));
  }

  this.errors.length = 0;
  this.results.passed = 0;
  this.results.failed = 0;
  this.results.errors = 0;
  this.results.skipped = 0;
  this.results.tests.length = 0;
}

Nightwatch.prototype.loadProtocolActions = function() {
  var protocol = require('./selenium/protocol.js');
  var actions  = Object.keys(protocol.actions);
  var self = this;
  actions.forEach(function(command, index) {
    self.addCommand(command, protocol.actions[command], self);
  });

  return this;
}

Nightwatch.prototype.loadCommands = function() {
  require('./selenium/commands.js').addCommands.call(this);
  return this;
}

Nightwatch.prototype.loadCustomCommands = function() {
  var absPath = path.join(process.cwd(), this.options.custom_commands_path);
  var commandFiles = fs.readdirSync(absPath);
  var self = this;

  commandFiles.forEach(function(file) {
    if (path.extname(file) == '.js') {
      var command = require(path.join(absPath, file));
      var name = path.basename(file, '.js');
      if (typeof command === 'function') {
        command = new command();
        command.client = self;
        self.addCommand(name, command.command, command, self);
      } else {
        self.addCommand(name, command.command, self, self);
      }
    }
  });
}

Nightwatch.prototype.loadAssertions = function() {
  var self = this;
  var assertModule = require('assert');

  this.assert = {};

  for (var prop in assertModule) {
    if (assertModule.hasOwnProperty(prop)) {
      this.assert[prop] = (function(prop) {
          return function() {
            var passed, message, expected = null;
            var actual = arguments[0];

            var message = typeof arguments[arguments.length-1] == 'string' &&
                          (arguments.length > 2 || typeof arguments[0] === 'boolean') &&
                          arguments[arguments.length-1]
                          || (typeof arguments[0] === 'function' && '[Function]')
                          || '' + actual;

            try {
              assertModule[prop].apply(null, arguments);
              passed = true;
              message = 'Assertion passed: ' + message;
            } catch (ex) {
              passed = false;
              message = 'Assertion failed: ' + (ex.message || message);
              actual = ex.actual;
              expected = ex.expected
            }
            return self.assertion(passed, actual, expected, message, true);
          }
      })(prop);
    }
  }

  this.loadAssertionFiles(this.assert, true);

  if (this.options.custom_assertions_path) {
      this.loadCustomAssertions(this.assert, true);
  }
}

Nightwatch.prototype.addVerifyTests = function() {
  this.verify = {};
  this.loadAssertionFiles(this.verify, false);

  if (this.options.custom_assertions_path) {
    this.loadCustomAssertions(this.verify, false);
  }

  return this;
}

Nightwatch.prototype.loadAssertionFiles = function(parent, abortOnFailure) {
  var relativePath = './selenium/assertions/';
  var commandFiles = fs.readdirSync(path.join(__dirname, relativePath));
<<<<<<< HEAD
  var AbstractAssertion = function(abortOnFailure, client) {
    this.abortOnFailure = abortOnFailure;
    this.client = client;
  }

=======
  
>>>>>>> d0b7475a
  for (var i = 0, len = commandFiles.length; i < len; i++) {
    if (path.extname(commandFiles[i]) == '.js') {
      var commandName = path.basename(commandFiles[i], '.js');
      var Module = require(path.join(__dirname, relativePath) + commandFiles[i]);
      var m = new Module();
      AbstractAssertion.call(m, abortOnFailure, this);
      this.addCommand(commandName, m.command, m, parent);
    }
  }
}

Nightwatch.prototype.loadCustomAssertions = function(parent, abortOnFailure) {
  var absPath = path.join(process.cwd(), this.options.custom_assertions_path);
  var assertionFiles = fs.readdirSync(absPath);
  var self = this;

  assertionFiles.forEach(function(file) {
    if (path.extname(file) == '.js') {
      var Module = require(path.join(absPath, file));
      var name = path.basename(file, '.js');
      var m = new Module();
      AbstractAssertion.call(m, abortOnFailure, self);
      self.addCommand(name, m.command, m, parent);
    }
  })
}

Nightwatch.prototype.addCommand = function(name, command, context, parent) {
  parent = parent || this;
  if (parent[name]) {
    this.results.errors++;
    var error = new Error('The command "' + name + '" is already defined!');
    this.errors.push(error.stack)
    throw error;
  }
  var self = this;
  parent[name] = (function(internalCommandName) {
    return function() {
      var args = Array.prototype.slice.call(arguments);
      CommandQueue.add(internalCommandName, command, context, args);
      return self;
    };
  })(name);

  return this;
};

/**
 *
 * @param {Object} requestOptions
 * @param {Function} callback
 */
Nightwatch.prototype.runProtocolCommand = function(requestOptions, callback) {
  var self = this;
  var request = new HttpRequest(requestOptions);
  request.on('success', function(result, response) {
    if (result.status && result.status !== 0) {
      result = self.handleTestError(result);
    }
    request.emit('result', result, response);
  })
  .on('error', function(result, response, screenshotContent) {
    result = self.handleTestError(result);
    if (screenshotContent && self.options.screenshots.enabled) {
      var d = new Date();
      var datestamp = d.toLocaleString('en-GB',  {
    		weekday: 'narrow',
    		year: 'numeric',
    		month: '2-digit',
    		day: '2-digit',
    		timeZoneName : 'short',
    		hour : '2-digit',
    		minute : '2-digit',
    		second : '2-digit',
    		era : 'short'
      }).replace(/\:/g,'').replace(/\s/g,'-').replace(/-\(.+?\)/,'');
      var fileName = path.join(self.options.screenshots.path, 'ERROR_' + datestamp + '.png');
      self.saveScreenshotToFile(fileName, screenshotContent);
    }

    request.emit('result', result, response);
  })
  .on('result', function(result) {
    if (callback) {
      try {
        if (typeof callback != 'function') {
          var error = new Error('Callback parameter is not a function - ' + typeof(callback) + ' passed: "' + callback + '"');
          self.errors.push(error.stack);
          self.results.errors++;
        } else {
          callback.call(self, result);
        }
      } catch (ex) {
        self.errors.push('Error while running tests: ' + ex.message);
        var stack = ex.stack.split('\n');
        var firstLine = stack.shift();
        console.log('    ' + Logger.colors.light_green(firstLine));
        console.log(stack.join('\n'));

        self.results.errors++;
      }
    }
  });

  return request
};

Nightwatch.prototype.runCommand = function(commandName, args, callback) {
  var self = this;

  if (commandName in this) {
    args.push(callback);
    this[commandName].apply(this, args);
  } else {
    this.results.errors++;
    var error = new Error('No such command: ' + commandName);
    this.errors.push(error.stack)
    throw error;
  }

  return this.queue.run();
}

Nightwatch.prototype.executeCommand = function(command) {
  util.inherits(command, events.EventEmitter);
  var instance = new command();
  events.EventEmitter.call(instance)
  return instance;
}

Nightwatch.prototype.getElement = function(using, value, callback) {
  var self = this;
  return this.runCommand('element', [using, value, function(result) {
    if (result.status == 0) {
      callback.call(self, result.value.ELEMENT, result);
    } else {
      callback.call(self, false, result);
    }
  }]);
};

Nightwatch.prototype.assertion = function(passed, receivedValue, expectedValue, message, abortOnFailure, stripExpected) {
  var failure = '', stacktrace = '';

  if (passed) {
    if (this.options.output) {
      console.log(Logger.colors.green('✔') + '  ' + message);
    }
    this.results.passed++;
  } else {
    failure = 'Expected "' + expectedValue + '" but got: "' + receivedValue + '"';
    try {
      var err = new Error();
      err.name = 'Assertion failed in: ' + message;
      err.message = failure;
      Error.captureStackTrace(err, arguments.callee);
      throw err;
    } catch (ex) {
      stripExpected = stripExpected || false;
      var logged = Logger.colors.red('✖') + '  ' + message;
      if (typeof expectedValue != 'undefined' && typeof receivedValue != 'undefined') {
        logged += stripExpected ? (' ' + Logger.colors.white(' - expected ' + Logger.colors.green('"' +
          expectedValue + '"')) + ' but got: ' + Logger.colors.red(receivedValue)) : '';
      }

      if (this.options.output) {
        console.log(logged);
      }
      stacktrace = ex.stack;
    }
    this.results.failed++;
  }

  this.results.tests.push({
    message : message,
    stacktrace : stacktrace,
    failure : failure !== '' ? failure : false
  });

  if (!passed && abortOnFailure) {
    this.terminate();
  }
  return this
};

Nightwatch.prototype.saveScreenshotToFile = function(fileName, content) {
  fs.writeFile(fileName, content, 'base64', function(err) {

    if (err) {
	  console.log(Logger.colors.yellow('Couldn\'t save screenshot to '), fileName);
      Logger.warn(err);
    }
  });
};

Nightwatch.prototype.handleTestError = function(result) {
  var errorMessage = '';
  if (result && result.status) {
    var errorCodes = require('./selenium/errors.json');
    errorMessage = errorCodes[result.status] && errorCodes[result.status].message || '';
  }

  var rv = {
    status: -1,
    value : result && result.value || null,
    errorStatus: result && result.status || '',
    error : errorMessage
  };

  return rv;
};

Nightwatch.prototype.startSession = function() {
  var self = this;
  var request = new HttpRequest({
    path : '/session',
    data : {
      desiredCapabilities : this.desiredCapabilities,
      sessionId : null
    }
  });

  request.on('success', function(data, response) {
    if (data.sessionId) {
      self.sessionId = data.sessionId;
      if (data.value) {
        self.capabilities = data.value;
      }
      Logger.info('Got sessionId from selenium', self.sessionId);
      self.emit('selenium:session_create', self.sessionId, request, response);
    } else {
      Logger.warn('Couldn\'t retrieve a new session from selenium server.');
    }
  })
   .on('error', function(data, err) {
     console.error(Logger.colors.red('Connection refused!'), 'Is selenium server started?');
     self.emit('error', data, err);
   })
   .send();

  return this;
};

exports.client = function(options) {
  return new Nightwatch(options);
}
<|MERGE_RESOLUTION|>--- conflicted
+++ resolved
@@ -6,15 +6,6 @@
     CommandQueue = require('./queue.js'),
     Logger = require('./logger.js');
 
-<<<<<<< HEAD
-=======
-
-var AbstractAssertion = function(abortOnFailure, client) {
-  this.abortOnFailure = abortOnFailure;
-  this.client = client;
-}
-    
->>>>>>> d0b7475a
 function Nightwatch(options) {
   events.EventEmitter.call(this);
   this.setMaxListeners(0);
@@ -271,15 +262,7 @@
 Nightwatch.prototype.loadAssertionFiles = function(parent, abortOnFailure) {
   var relativePath = './selenium/assertions/';
   var commandFiles = fs.readdirSync(path.join(__dirname, relativePath));
-<<<<<<< HEAD
-  var AbstractAssertion = function(abortOnFailure, client) {
-    this.abortOnFailure = abortOnFailure;
-    this.client = client;
-  }
-
-=======
-  
->>>>>>> d0b7475a
+
   for (var i = 0, len = commandFiles.length; i < len; i++) {
     if (path.extname(commandFiles[i]) == '.js') {
       var commandName = path.basename(commandFiles[i], '.js');
@@ -523,6 +506,11 @@
   return this;
 };
 
+function AbstractAssertion(abortOnFailure, client) {
+  this.abortOnFailure = abortOnFailure;
+  this.client = client;
+}
+
 exports.client = function(options) {
   return new Nightwatch(options);
 }
