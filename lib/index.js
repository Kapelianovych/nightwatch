var util = require('util'),
    fs = require('fs'),
    path = require('path'),
    events = require('events'),
    HttpRequest = require('./request.js'),
    CommandQueue = require('./queue.js'),
    Logger = require('./logger.js');

<<<<<<< HEAD
=======
var AbstractCommand = function(client) {
  this.client = client;
}

>>>>>>> ab64705d
function Nightwatch(options) {
  events.EventEmitter.call(this);
  this.setMaxListeners(0);
  this.options = options || {};

  var self = this;
  this.sessionId = null;
  this.context = null;
  this.terminated = false;
  this.capabilities = {};

  this.options.screenshots || (this.options.screenshots = {
    'enabled' : false,
    'path' : ''
  });

  this.options.output = this.options.output || typeof this.options.output == 'undefined';
  this.screenshotPath = this.options.screenshotPath || '';
  this.launch_url = this.options.launch_url || null;

  if (this.options.silent) {
    Logger.disable();
  } else {
    Logger.enable();
  }

  if (this.options.selenium_port) {
    HttpRequest.setSeleniumPort(this.options.selenium_port);
  }
  if (this.options.selenium_host) {
    HttpRequest.setSeleniumHost(this.options.selenium_host);
  }
  if (this.options.use_ssl) {
    HttpRequest.useSSL(true);
  }
  if (this.options.username && this.options.access_key) {
    HttpRequest.setCredentials({
      username : this.options.username,
      key : this.options.access_key
    });
  }
  this.desiredCapabilities = {
    browserName: 'firefox',
    javascriptEnabled: true,
    acceptSslCerts: true,
    platform: 'ANY'
  };

  if (this.options.desiredCapabilities) {
<<<<<<< HEAD
    for (var prop in this.options.desiredCapabilities) {
=======
    for (prop in this.options.desiredCapabilities) {
>>>>>>> ab64705d
      this.desiredCapabilities[prop] = this.options.desiredCapabilities[prop];
    }
  }
  this.errors = [];
  this.results = {
    passed:0,
    failed:0,
    errors:0,
    skipped:0,
    tests:[]
  };

  this.queue = CommandQueue;
  this.queue.empty();
  this.queue.reset();

  this.loadProtocolActions()
      .loadCommands()
      .addVerifyTests()
      .loadAssertions();
  if (this.options.custom_commands_path) {
    this.loadCustomCommands();
  }
};

util.inherits(Nightwatch, events.EventEmitter);

Nightwatch.prototype.start = function() {
  if (!this.sessionId) {
    this.startSession().once('selenium:session_create', this.start);
    return this;
  }

  var self = this;

  this.queue.reset();
  this.queue.run(function(error) {
    if (error) {
      self.results.errors++;
      self.errors.push(error.name + ': ' + error.message);
      self.terminate();
      return;
    }
    Logger.info('FINISHED');
    self.emit('queue:finished', self.results, self.errors);
    self.printResult();
  });
  return this;
}

Nightwatch.prototype.terminate = function() {
  var self = this;
  this.results.skipped = this.queue.getSkipped();
  this.terminated = true;
  this.queue.reset();
  this.queue.empty();

  this.runCommand('session', ['delete'], function(result) {
    self.emit('queue:finished', self.results, self.errors);
    self.printResult();
  });

  return this;
}

Nightwatch.prototype.printResult = function() {
  if (!this.options.output) {
    return;
  }
  var ok = false;
  if (this.results.failed == 0 && this.results.errors == 0) {
    ok = true;
  }

  if (ok && this.results.passed > 0) {
    console.log(Logger.colors.green('OK.'), Logger.colors.green(this.results.passed) + ' assertions passed.');
  } else if (ok && this.results.passed == 0) {
    console.log(Logger.colors.green('No assertions ran.'));
  } else {
    var errors = '';
    if (this.results.errors) {
      errors = this.results.errors + ' errors during the test. ';
      for (var i = 0; i < this.errors.length; i++) {
        console.log(Logger.colors.red(this.errors[i]));
      }
    }
    var failure_msg = [];
    if (this.results.failed > 0) {
      failure_msg.push(Logger.colors.red(this.results.failed) + ' assertions failed');
    }
    if (this.results.errors > 0) {
      failure_msg.push(Logger.colors.red(this.results.errors) + ' errors');
    }
    if (this.results.passed > 0) {
      failure_msg.push(Logger.colors.green(this.results.passed) + ' passed');
    }
    if (this.results.skipped > 0) {
      failure_msg.push(Logger.colors.blue(this.results.skipped) + ' skipped');
    }

    console.log(Logger.colors.red('FAILED: '), failure_msg.join(', ').replace(/,([^,]*)$/g, function($0, $1, index, str) {
      return  ' and' +$1;
    }));
  }

  this.errors.length = 0;
  this.results.passed = 0;
  this.results.failed = 0;
  this.results.errors = 0;
  this.results.skipped = 0;
  this.results.tests.length = 0;
}

Nightwatch.prototype.loadProtocolActions = function() {
  var protocol = require('./selenium/protocol.js');
  var actions  = Object.keys(protocol.actions);
  var self = this;
  actions.forEach(function(command, index) {
    self.addCommand(command, protocol.actions[command], self);
  });

  return this;
}

Nightwatch.prototype.loadCommands = function() {
  require('./selenium/commands.js').addCommands.call(this);
  return this;
}

Nightwatch.prototype.loadCustomCommands = function() {
  var absPath = path.join(process.cwd(), this.options.custom_commands_path);
  var commandFiles = fs.readdirSync(absPath);
  var self = this;

  commandFiles.forEach(function(file) {
    if (path.extname(file) == '.js') {
      var command = require(path.join(absPath, file));
      var name = path.basename(file, '.js');
      if (typeof command === 'function'){
        command = new command();
        AbstractCommand.call(command, self);
        self.addCommand(name, command.command, command, self);
      } else {
        self.addCommand(name, command.command, self, self);
      }
    }
  });
}

Nightwatch.prototype.loadAssertions = function() {
  var self = this;
  var assertModule = require('assert');

  this.assert = {};

  for (var prop in assertModule) {
    if (assertModule.hasOwnProperty(prop)) {
      this.assert[prop] = (function(prop) {
          return function() {
            var passed, message, expected = null;
            var actual = arguments[0];

            var message = typeof arguments[arguments.length-1] == 'string' &&
                          (arguments.length > 2 || typeof arguments[0] === 'boolean') &&
                          arguments[arguments.length-1]
                          || (typeof arguments[0] === 'function' && '[Function]')
                          || '' + actual;

            try {
              assertModule[prop].apply(null, arguments);
              passed = true;
              message = 'Assertion passed: ' + message;
            } catch (ex) {
              passed = false;
              message = 'Assertion failed: ' + (ex.message || message);
              actual = ex.actual;
              expected = ex.expected
            }
            return self.assertion(passed, actual, expected, message, true);
          }
      })(prop);
    }
  }

  this.loadAssertionFiles(this.assert, true);
}

Nightwatch.prototype.addVerifyTests = function() {
  this.verify = {};
  this.loadAssertionFiles(this.verify, false);
  return this;
}

Nightwatch.prototype.loadAssertionFiles = function(parent, abortOnFailure) {
  var relativePath = './selenium/assertions/';
  var commandFiles = fs.readdirSync(path.join(__dirname, relativePath));
  var AbstractAssertion = function(abortOnFailure, client) {
    this.abortOnFailure = abortOnFailure;
    this.client = client;
  }

  for (var i = 0, len = commandFiles.length; i < len; i++) {
    if (path.extname(commandFiles[i]) == '.js') {
      var commandName = path.basename(commandFiles[i], '.js');
      var Module = require(path.join(__dirname, relativePath) + commandFiles[i]);
      var m = new Module();
      AbstractAssertion.call(m, abortOnFailure, this);
      this.addCommand(commandName, m.command, m, parent);
    }
  }
}

Nightwatch.prototype.addCommand = function(name, command, context, parent) {
  parent = parent || this;
  if (parent[name]) {
    this.results.errors++;
    var error = new Error('The command "' + name + '" is already defined!');
    this.errors.push(error.stack)
    throw error;
  }
  var self = this;
  parent[name] = (function(internalCommandName) {
    return function() {
      var args = Array.prototype.slice.call(arguments);
      CommandQueue.add(internalCommandName, command, context, args);
      return self;
    };
  })(name);

  return this;
};

/**
 *
 * @param {Object} requestOptions
 * @param {Function} callback
 */
Nightwatch.prototype.runProtocolCommand = function(requestOptions, callback) {
  var self = this;
  var request = new HttpRequest(requestOptions);
  request.on('success', function(result, response) {
    if (result.status && result.status !== 0) {
      result = self.handleTestError(result);
    }
    request.emit('result', result, response);
  })
  .on('error', function(result, response, screenshotContent) {
    result = self.handleTestError(result);
    if (screenshotContent && self.options.screenshots.enabled) {
      var d = new Date();
      var datestamp = d.toLocaleString('en-GB',  {
    		weekday: 'narrow',
    		year: 'numeric',
    		month: '2-digit',
    		day: '2-digit',
    		timeZoneName : 'short',
    		hour : '2-digit',
    		minute : '2-digit',
    		second : '2-digit',
    		era : 'short'
      }).replace(/\:/g,'').replace(/\s/g,'-').replace(/-\(.+?\)/,'');
      var fileName = path.join(self.options.screenshots.path, 'ERROR_' + datestamp + '.png');
      self.saveScreenshotToFile(fileName, screenshotContent);
    }

    request.emit('result', result, response);
  })
  .on('result', function(result) {
    if (callback) {
      try {
        if (typeof callback != 'function') {
          var error = new Error('Callback parameter is not a function - ' + typeof(callback) + ' passed: "' + callback + '"');
          this.errors.push(error.stack)
          this.results.errors++;
          throw error;
        }
        callback.call(self, result);
      } catch (ex) {
        console.log(ex.stack)
      }
    }
  });

  return request
};

Nightwatch.prototype.runCommand = function(commandName, args, callback) {
  var self = this;

  if (commandName in this) {
    args.push(callback);
    this[commandName].apply(this, args);
  } else {
    this.results.errors++;
    var error = new Error('No such command: ' + commandName);
    this.errors.push(error.stack)
    throw error;
  }

  return this.queue.run();
}

Nightwatch.prototype.executeCommand = function(command) {
  util.inherits(command, events.EventEmitter);
  var instance = new command();
  events.EventEmitter.call(instance)
  return instance;
}

Nightwatch.prototype.getElement = function(using, value, callback) {
  var self = this;
  return this.runCommand('element', [using, value, function(result) {
    if (result.status == 0) {
      callback.call(self, result.value.ELEMENT, result);
    } else {
      callback.call(self, false, result);
    }
  }]);
};

Nightwatch.prototype.assertion = function(passed, receivedValue, expectedValue, message, abortOnFailure) {
  var failure = '', stacktrace = '';

  if (passed) {
    if (this.options.output) {
      console.log(Logger.colors.green('✔') + '  ' + message);
    }
    this.results.passed++;
  } else {
    failure = 'Expected "' + expectedValue + '" but got: "' + receivedValue + '"';
    try {
      var err = new Error();
      err.name = 'Assertion failed in: ' + message;
      err.message = failure;
      Error.captureStackTrace(err, arguments.callee);
      throw err;
    } catch (ex) {
      var logged = Logger.colors.red('✖') + '  ' + message;
      if (typeof expectedValue != 'undefined' && typeof receivedValue != 'undefined') {
        logged += ' ' + Logger.colors.white(' - expected ' + Logger.colors.green('"' + expectedValue + '"')) + ' but got: ' + Logger.colors.red(receivedValue);
      }

      if (this.options.output) {
        console.log(logged);
      }
      stacktrace = ex.stack;
    }
    this.results.failed++;
  }

  this.results.tests.push({
    message : message,
    stacktrace : stacktrace,
    failure : failure !== '' ? failure : false
  });

  if (!passed && abortOnFailure) {
    this.terminate();
  }
  return this
};

Nightwatch.prototype.saveScreenshotToFile = function(fileName, content) {
  fs.writeFile(fileName, content, 'base64', function(err) {

    if (err) {
	  console.log(Logger.colors.yellow('Couldn\'t save screenshot to '), fileName);
      Logger.warn(err);
    }
  });
};

Nightwatch.prototype.handleTestError = function(result) {
  var errorMessage = '';
  if (result && result.status) {
    var errorCodes = require('./selenium/errors.json');
    errorMessage = errorCodes[result.status] && errorCodes[result.status].message || '';
  }

  var rv = {
    status: -1,
    value : result && result.value || null,
    errorStatus: result && result.status || '',
    error : errorMessage
  };

  return rv;
};

Nightwatch.prototype.startSession = function() {
  var self = this;
  var request = new HttpRequest({
    path : '/session',
    data : {
      desiredCapabilities : this.desiredCapabilities,
      sessionId : null
    }
  });

  request.on('success', function(data, response) {
    if (data.sessionId) {
      self.sessionId = data.sessionId;
      if (data.value) {
        self.capabilities = data.value;
      }
      Logger.info('Got sessionId from selenium', self.sessionId);
      self.emit('selenium:session_create', self.sessionId, request, response);
    } else {
      Logger.warn('Couldn\'t retrieve a new session from selenium server.');
    }
  })
   .on('error', function(data, err) {
     console.error(Logger.colors.red('Connection refused!'), 'Is selenium server started?');
     self.emit('error', data, err);
   })
   .send();

  return this;
};

var instance = null;
exports.client = function(options) {
  return new Nightwatch(options);
}
<|MERGE_RESOLUTION|>--- conflicted
+++ resolved
@@ -6,13 +6,6 @@
     CommandQueue = require('./queue.js'),
     Logger = require('./logger.js');
 
-<<<<<<< HEAD
-=======
-var AbstractCommand = function(client) {
-  this.client = client;
-}
-
->>>>>>> ab64705d
 function Nightwatch(options) {
   events.EventEmitter.call(this);
   this.setMaxListeners(0);
@@ -62,11 +55,7 @@
   };
 
   if (this.options.desiredCapabilities) {
-<<<<<<< HEAD
     for (var prop in this.options.desiredCapabilities) {
-=======
-    for (prop in this.options.desiredCapabilities) {
->>>>>>> ab64705d
       this.desiredCapabilities[prop] = this.options.desiredCapabilities[prop];
     }
   }
@@ -205,9 +194,9 @@
     if (path.extname(file) == '.js') {
       var command = require(path.join(absPath, file));
       var name = path.basename(file, '.js');
-      if (typeof command === 'function'){
+      if (typeof command === 'function') {
         command = new command();
-        AbstractCommand.call(command, self);
+        command.client = self;
         self.addCommand(name, command.command, command, self);
       } else {
         self.addCommand(name, command.command, self, self);
@@ -487,7 +476,6 @@
   return this;
 };
 
-var instance = null;
 exports.client = function(options) {
   return new Nightwatch(options);
 }
