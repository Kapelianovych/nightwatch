--- conflicted
+++ resolved
@@ -565,13 +565,10 @@
   timeout = null,
   parallel = false,
   reporter = null,
-<<<<<<< HEAD
-  desiredCapabilities
-=======
+  desiredCapabilities,
   browserName = null,
   globals = {},
   config = './nightwatch.json'
->>>>>>> 4d37db68
 } = {}) {
   if (browserName && !env) {
     switch (browserName) {
@@ -624,13 +621,10 @@
     ...allSettings,
     silent,
     output,
-<<<<<<< HEAD
     always_async_commands: useAsync,
-    desiredCapabilities
-=======
-    globals,
-    always_async_commands: useAsync
->>>>>>> 4d37db68
+    desiredCapabilities,
+    globals
+   
   });
 
   const client = Nightwatch.client(cliRunner.test_settings, reporter, cliRunner.argv);
