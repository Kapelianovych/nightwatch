--- conflicted
+++ resolved
@@ -14,17 +14,13 @@
 util.inherits(CommandAction, events.EventEmitter);
 
 CommandAction.prototype.command = function(cssSelector, milliseconds, callbackOrAbort) {
-  if (typeof milliseconds != 'number') {
-<<<<<<< HEAD
-    throw new Error('waitForElementPresent expects second parameter to be number; ' + 
-=======
+  if (typeof milliseconds !== 'number') {
     throw new Error('waitForElementPresent expects second parameter to be number; ' +
->>>>>>> 288fe04f
       typeof (milliseconds) + ' given');
   }
   this.startTimer = new Date().getTime();
 
-  if (typeof arguments[2] == 'boolean') {
+  if (typeof arguments[2] === 'boolean') {
     this.abortOnFailure = arguments[2];
     this.cb = arguments[3] || function() {};
   } else {
@@ -44,7 +40,7 @@
     var msg;
     if (result.status === 0) {
       self.cb(result.value);
-      msg = "Element <" + self.selector + "> was present after " + (now - self.startTimer) + " milliseconds.";
+      msg = 'Element <' + self.selector + '> was present after ' + (now - self.startTimer) + ' milliseconds.';
       self.client.assertion(true, result.value, '!false', msg, true, false);
       return self.emit('complete');
     } else if (now - self.startTimer < self.ms) {
@@ -53,7 +49,7 @@
       }, 500);
     } else {
       self.cb(false);
-      msg = "Timed out while waiting for element <" + self.selector + "> to be present for " + self.ms + " milliseconds.";
+      msg = 'Timed out while waiting for element <' + self.selector + '> to be present for ' + self.ms + ' milliseconds.';
       self.client.assertion(false, false, false, msg, self.abortOnFailure, false);
       return self.emit('complete');
     }
