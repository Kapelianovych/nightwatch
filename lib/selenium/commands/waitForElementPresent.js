var Protocol = require('../protocol.js'),
    util = require('util'),
    events = require('events');

function CommandAction() {
  events.EventEmitter.call(this);
  this.startTimer = null;
  this.cb = null;
  this.ms = null;
  this.abortOnFailure = true;
  this.selector = null;
}

util.inherits(CommandAction, events.EventEmitter);

CommandAction.prototype.command = function(cssSelector, milliseconds, callbackOrAbort) {
  if (typeof milliseconds !== 'number') {
    throw new Error('waitForElementPresent expects second parameter to be number; ' +
      typeof (milliseconds) + ' given');
  }
  this.startTimer = new Date().getTime();

  if (typeof arguments[2] === 'boolean') {
    this.abortOnFailure = arguments[2];
    this.cb = arguments[3] || function() {};
  } else {
    this.cb = callbackOrAbort || function() {};
  }

  this.ms = milliseconds;
  this.selector = cssSelector;
  this.checkElement();
  return this;
};

CommandAction.prototype.checkElement = function() {
  var self = this;
  Protocol.actions.element.call(this.client, 'css selector', this.selector, function(result) {
    var now = new Date().getTime();
    var msg;
    if (result.status === 0) {
<<<<<<< HEAD
      self.cb(result.value);
=======
      self.cb.call(self.client, result.value);
>>>>>>> 40437ee1
      msg = 'Element <' + self.selector + '> was present after ' + (now - self.startTimer) + ' milliseconds.';
      self.client.assertion(true, result.value, '!false', msg, true, false);
      return self.emit('complete');
    } else if (now - self.startTimer < self.ms) {
      setTimeout(function() {
        self.checkElement();
      }, 500);
    } else {
<<<<<<< HEAD
      self.cb(false);
=======
      self.cb.call(self.client, false);
>>>>>>> 40437ee1
      msg = 'Timed out while waiting for element <' + self.selector + '> to be present for ' + self.ms + ' milliseconds.';
      self.client.assertion(false, false, false, msg, self.abortOnFailure, false);
      return self.emit('complete');
    }
  });
};

module.exports = CommandAction;<|MERGE_RESOLUTION|>--- conflicted
+++ resolved
@@ -39,11 +39,7 @@
     var now = new Date().getTime();
     var msg;
     if (result.status === 0) {
-<<<<<<< HEAD
-      self.cb(result.value);
-=======
       self.cb.call(self.client, result.value);
->>>>>>> 40437ee1
       msg = 'Element <' + self.selector + '> was present after ' + (now - self.startTimer) + ' milliseconds.';
       self.client.assertion(true, result.value, '!false', msg, true, false);
       return self.emit('complete');
@@ -52,11 +48,7 @@
         self.checkElement();
       }, 500);
     } else {
-<<<<<<< HEAD
-      self.cb(false);
-=======
       self.cb.call(self.client, false);
->>>>>>> 40437ee1
       msg = 'Timed out while waiting for element <' + self.selector + '> to be present for ' + self.ms + ' milliseconds.';
       self.client.assertion(false, false, false, msg, self.abortOnFailure, false);
       return self.emit('complete');
