--- conflicted
+++ resolved
@@ -1,22 +1,13 @@
 var Actions = {},
-<<<<<<< HEAD
     MOUSE_BUTTON_LEFT = 'left',
     MOUSE_BUTTON_MIDDLE = 'middle',
     MOUSE_BUTTON_RIGHT = 'right',
     DIRECTION_UP = 'up',
     DIRECTION_DOWN = 'down';
-=======
-    MOUSE_BUTTON_LEFT = "left",
-    MOUSE_BUTTON_MIDDLE = "middle",
-    MOUSE_BUTTON_RIGHT = "right",
-    DIRECTION_UP = "up",
-    DIRECTION_DOWN = "down";
->>>>>>> 9993a540
 
 Actions.element = function(using, value, callback) {
   var check = /class name|css selector|id|name|link text|partial link text|tag name|xpath/gi;
   if (!check.test(using)) {
-<<<<<<< HEAD
     throw new Error('Please provide any of the following using strings as the first parameter: ' +
         'class name, css selector, id, name, link text, partial link text, tag name or xpath');
   }
@@ -24,15 +15,6 @@
   return postRequest.call(this, '/element', {
     'using': using,
     'value': value
-=======
-    throw new Error("Please provide any of the following using strings as the first parameter: " +
-        "class name, css selector, id, name, link text, partial link text, tag name or xpath");
-  }
-
-  return postRequest.call(this, "/element", {
-    "using": using,
-    "value": value
->>>>>>> 9993a540
   }, callback);
 };
 
@@ -42,11 +24,7 @@
 
 Actions.elementIdAttribute = function(id, attributeName, callback) {
   return getRequest.call(this,
-<<<<<<< HEAD
     '/element/' + id + '/attribute/' + attributeName, callback);
-=======
-    "/element/" + id + "/attribute/" + attributeName, callback);
->>>>>>> 9993a540
 };
 
 Actions.elementIdClick = function(id, callback) {
@@ -80,11 +58,7 @@
     button = 0;
   }
 
-<<<<<<< HEAD
-  if (typeof button == 'string') {
-=======
-  if (typeof button == "string") {
->>>>>>> 9993a540
+  if (typeof button === 'string') {
     buttonIndex = [
       MOUSE_BUTTON_LEFT,
       MOUSE_BUTTON_MIDDLE,
@@ -96,13 +70,8 @@
     }
   }
 
-<<<<<<< HEAD
   return postRequest.call(that, '/button' + direction, {button: button}, callback);
 }
-=======
-  return postRequest.call(that, "/button" + direction, {button: button}, callback);
-};
->>>>>>> 9993a540
 
 /**
  * http://code.google.com/p/selenium/wiki/JsonWireProtocol#/session/:sessionId/element/:id/css/:propertyName
@@ -116,11 +85,7 @@
  */
 Actions.elementIdCssProperty = function(id, cssProperyName, callback) {
   return getRequest.call(this,
-<<<<<<< HEAD
     '/element/' + id + '/css/' + cssProperyName,
-=======
-    "/element/" + id + "/css/" + cssProperyName,
->>>>>>> 9993a540
     callback);
 };
 
@@ -130,11 +95,7 @@
  */
 Actions.elementIdDisplayed = function(id, callback) {
   return getRequest.call(this,
-<<<<<<< HEAD
     '/element/' + id + '/displayed',
-=======
-    "/element/" + id + "/displayed",
->>>>>>> 9993a540
     callback);
 };
 
@@ -144,11 +105,7 @@
  */
 Actions.elementIdLocationInView = function(id, callback) {
   return getRequest.call(this,
-<<<<<<< HEAD
     '/element/' + id + '/location_in_view',
-=======
-    "/element/" + id + "/location_in_view",
->>>>>>> 9993a540
     callback);
 };
 
@@ -172,11 +129,7 @@
  */
 Actions.elementIdName = function(id, callback) {
   return getRequest.call(this,
-<<<<<<< HEAD
     '/element/' + id + '/name', callback);
-=======
-    "/element/" + id + "/name", callback);
->>>>>>> 9993a540
 };
 
 /**
@@ -201,21 +154,13 @@
 
 Actions.elementIdSize = function(id, callback) {
   return getRequest.call(this,
-<<<<<<< HEAD
     '/element/' + id + '/size',
-=======
-    "/element/" + id + "/size",
->>>>>>> 9993a540
     callback);
 };
 
 Actions.elementIdText = function(id, callback) {
   return getRequest.call(this,
-<<<<<<< HEAD
     '/element/' + id + '/text',
-=======
-    "/element/" + id + "/text",
->>>>>>> 9993a540
     callback);
 };
 
@@ -223,11 +168,7 @@
   if (arguments.length === 2) {
     callback = value;
     return getRequest.call(this,
-<<<<<<< HEAD
       '/element/' + id + '/value',
-=======
-      "/element/" + id + "/value",
->>>>>>> 9993a540
       callback);
   }
 
@@ -252,18 +193,13 @@
  * tag name           Returns an element whose tag name matches the search value.
  * xpath              Returns an element matching an XPath expression.
  *
-<<<<<<< HEAD
  * @param {String} using
-=======
- * @param {Object} using
->>>>>>> 9993a540
  * @param {Object} value
  * @param {Object} callback
  */
 Actions.elements = function(using, value, callback) {
   var check = /class name|css selector|id|name|link text|partial link text|tag name|xpath/gi;
   if (!check.test(using)) {
-<<<<<<< HEAD
     throw new Error('Please provide any of the following using strings as the first parameter: ' +
         'class name, css selector, id, name, link text, partial link text, tag name or xpath');
   }
@@ -271,17 +207,29 @@
   return postRequest.call(this, '/elements', {
     'using': using,
     'value': value
-=======
-    throw new Error("Please provide any of the following using strings as the first parameter: " +
-        "class name, css selector, id, name, link text, partial link text, tag name or xpath");
-  }
-
-  return postRequest.call(this, "/elements", {
-    "using": using,
-    "value": value
->>>>>>> 9993a540
   }, callback);
 };
+
+function executeHandler(path, script, args, callback) {
+  var fn;
+
+  if (typeof script === 'function') {
+    fn = 'var passedArgs = Array.prototype.slice.call(arguments,0); return ' +
+      script.toString().replace(/\n+/g, '') + '.apply(window, passedArgs);';
+  } else {
+    fn = script;
+  }
+
+  if ((arguments.length === 3) && (typeof arguments[2] === 'function')) {
+    callback = arguments[2];
+    args = [];
+  }
+
+  return postRequest.call(this, path, {
+    'script': fn,
+    'args': args
+  }, callback);
+}
 
 /**
  * Inject a snippet of JavaScript into the page for execution in the context of the currently selected
@@ -301,38 +249,16 @@
  *  - StaleElementReference - If one of the script arguments is a WebElement that is not attached to the page's DOM.
  *  - JavaScriptError - If the script throws an Error.
  *
-<<<<<<< HEAD
  * @param {String} script
-=======
- * @param {String} string
->>>>>>> 9993a540
  * @param {Array} args
  * @param {Function} callback
  */
 Actions.execute = function(script, args, callback) {
-  var fn;
-  if (typeof script == 'function') {
-    fn = 'var passedArgs = Array.prototype.slice.call(arguments,0); return ' +
-      script.toString() + '.apply(window, passedArgs);';
-  } else {
-    fn = script;
-  }
-
-  if (arguments.length == 2 && typeof arguments[1] == 'function') {
-    callback = arguments[1];
-    args = [];
-  }
-
-<<<<<<< HEAD
-  return postRequest.call(this, '/execute', {
-    'script': fn,
-    'args': args
-=======
-  return postRequest.call(this, "/execute", {
-    "script": fn,
-    "args": args
-  }, callback);
-}
+  var args = Array.prototype.slice.call(arguments, 0);
+  args.unshift('/execute');
+
+  return executeHandler.apply(this, args);
+};
 
 /**
  * Inject a snippet of JavaScript into the page for execution in the context of the currently selected
@@ -356,27 +282,15 @@
  *  - Timeout - If the script callback is not invoked before the timout expires.
  *  - JavaScriptError - If the script throws an Error.
  *
- * @param {String} string
+ * @param {String} script
  * @param {Array} args
  * @param {Function} callback
  */
 Actions.execute_async = function(script, args, callback) {
-  if (typeof script == 'function') {
-    var fn = 'var passedArgs = Array.prototype.slice.call(arguments,0); return ' + script.toString() + '.apply(window, passedArgs);';
-  } else {
-    fn = script;
-  }
-
-  if (arguments.length == 2 && typeof arguments[1] == 'function') {
-    callback = arguments[1];
-    args = [];
-  }
-
-  return postRequest.call(this, "/execute_async", {
-    "script": fn,
-    "args": args
->>>>>>> 9993a540
-  }, callback);
+  var args = Array.prototype.slice.call(arguments, 0);
+  args.unshift('/execute_async');
+
+  return executeHandler.apply(this, args);
 };
 
 /**
@@ -389,19 +303,11 @@
 Actions.frame = function(frameId, callback) {
   if (arguments.length === 1 && typeof frameId === 'function') {
     callback = frameId;
-<<<<<<< HEAD
     return postRequest.call(this, '/frame', callback);
   }
 
   return postRequest.call(this, '/frame', {
     'id': frameId
-=======
-    return postRequest.call(this, "/frame", callback);
-  }
-
-  return postRequest.call(this, "/frame", {
-    "id": frameId
->>>>>>> 9993a540
   }, callback);
 };
 
@@ -430,20 +336,12 @@
     data.yoffset = yoffset;
   }
   return postRequest.call(this,
-<<<<<<< HEAD
       '/moveto', data, callback);
-=======
-      "/moveto", data, callback);
->>>>>>> 9993a540
 };
 
 Actions.submit = function(id, callback) {
   return postRequest.call(this,
-<<<<<<< HEAD
       '/element/' + id + '/submit', '', callback);
-=======
-      "/element/" + id + "/submit", "", callback);
->>>>>>> 9993a540
 };
 
 Actions.screenshot = function(callback) {
@@ -454,30 +352,24 @@
  * @see http://code.google.com/p/selenium/wiki/JsonWireProtocol#/status
  */
 Actions.status = function(callback) {
-<<<<<<< HEAD
   return getRequest.call(this, '/status', callback);
 };
 
 Actions.title = function(callback) {
   return getRequest.call(this, '/title', callback);
-=======
-  return getRequest.call(this, "/status", callback);
-};
-
-Actions.title = function(callback) {
-  return getRequest.call(this, "/title", callback);
->>>>>>> 9993a540
 };
 
 /////////////////////////////////////////////////////////////////////////////
 // Window specific commands
 /////////////////////////////////////////////////////////////////////////////
+/**
+ *
+ * @param {String} method
+ * @returns {*}
+ */
 Actions.window = function(method) {
   method = method.toUpperCase();
-<<<<<<< HEAD
   var callback;
-=======
->>>>>>> 9993a540
 
   switch (method) {
     case 'POST':
@@ -494,15 +386,9 @@
     case 'DELETE':
       var options = {
         path : '/session/' + this.sessionId + '/window',
-<<<<<<< HEAD
         method : 'DELETE'
       };
       callback = arguments[1] || function() {};
-=======
-        method : "DELETE"
-      }
-      var callback = arguments[1] || function() {};
->>>>>>> 9993a540
       return this.runProtocolCommand(options, callback).send();
     default:
       throw new Error('This method expects first argument to be either POST or DELETE.');
@@ -599,19 +485,11 @@
     }, callback);
   }
 
-<<<<<<< HEAD
   if (typeof url == 'function') {
     callback = url;
   }
 
   return getRequest.call(this, '/url', callback);
-=======
-  if (typeof url == "function") {
-    callback = url;
-  }
-
-  return getRequest.call(this, "/url", callback);
->>>>>>> 9993a540
 };
 
 Actions.session  = function(action, callback) {
@@ -619,11 +497,7 @@
     path : '/session'
   };
 
-<<<<<<< HEAD
   if (typeof action === 'function') {
-=======
-  if (typeof action == "function") {
->>>>>>> 9993a540
     callback = action;
     action = 'get';
   }
@@ -634,11 +508,7 @@
       options.method = 'DELETE';
       break;
     default:
-<<<<<<< HEAD
       options.method = 'GET';
-=======
-      options.method = "GET";
->>>>>>> 9993a540
   }
 
   return this.runProtocolCommand(options, callback).send();
@@ -649,15 +519,9 @@
 /////////////////////////////////////////////////////////////////////////////
 function getRequest(path, callback) {
   var options = {
-<<<<<<< HEAD
     path : '/session/' + this.sessionId + path,
     method : 'GET'
   };
-=======
-    path : "/session/" + this.sessionId + path,
-    method : "GET"
-  }
->>>>>>> 9993a540
   callback = callback || function() {};
 
   return this.runProtocolCommand(options, callback).send();
@@ -670,17 +534,10 @@
   }
 
   var options = {
-<<<<<<< HEAD
     path : '/session/' + this.sessionId + path,
     method : 'POST',
     data : data || ''
   };
-=======
-    path : "/session/" + this.sessionId + path,
-    method : "POST",
-    data : data || ""
-  }
->>>>>>> 9993a540
   callback = callback || function() {};
   return this.runProtocolCommand(options, callback).send();
 }
