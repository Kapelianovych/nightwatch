const ElementCommand = require('../../element').Command;
const Utils = require('../../utils');
const {Logger, filterStackTrace} = Utils;

class BaseElementCommand extends ElementCommand {
  get w3c_deprecated() {
    return false;
  }

  static get RetryableElementErrors() {
    return [
      'ElementNotInteractableError',
      'ElementClickInterceptedError',
      'ElementNotSelectableError',
      'ElementNotVisibleError',
      'InvalidElementStateError',
      'JavascriptError'
    ];
  }

  static getErrorMessage(response = {}) {
    const {value, error = ''} = response;

    if (value && value.error) {
      return value.error;
    }

    return error;
  }

  static isRetryableElementError(error) {
    return BaseElementCommand.RetryableElementErrors.includes(error.name);
  }

  get extraArgsCount() {
    return 0;
  }

  get retryOnFailure() {
    return () => {
      return this.__retryOnFailure || false;
    };
  }

  get elementProtocolAction() {
    return null;
  }

  setOptionsFromSelector() {
    this.abortOnFailure = this.api.globals.abortOnElementLocateError;

    super.setOptionsFromSelector();
  }

  findElementAction() {
    return this.findElement();
  }

  setupActions() {
    const isResultStale = (result) => this.transport.staleElementReference(result);
    const validate = (result) => this.isResultSuccess(result);
    const successHandler = (result) => this.complete(null, result);

    this.elementCommandRetries = 0;
    this.maxElementCommandRetries = this.settings.element_command_retries;

    this.executor
      .queueAction({
        action: () => this.findElementAction(),
        retryOnSuccess: this.retryOnSuccess,
        shouldRetryOnError: (response) => {
          return !this.transport.invalidWindowReference(response.result);
        },
        validate,
        errorHandler: err => {
          const result = err.response && err.response.result || {};

          if (this.suppressNotFoundErrors) {
            return this.complete(null, result);
          }

          const error = this.noSuchElementError(err);
          error.response = result;

          return this.elementLocateError(error);
        }
      })
      .queueAction({
        action: (response) => this.elementFound(response),
        retryOnSuccess: this.retryOnValidActionResult,
        retryOnFailure: this.retryOnFailure.bind(this),
        validate: (result) => this.transport.isResultSuccess(result),
        isResultStale,
        successHandler,
        errorHandler: (err) => this.handleElementError(err)
      });
  }

  elementNotFound(err) {
    return this.handleElementError(err);
  }

  shouldRetryElementCommand(result) {
    if ((result.error instanceof Error) && BaseElementCommand.isRetryableElementError(result.error) && this.elementCommandRetries < this.maxElementCommandRetries) {
      return true;
    }

    return false;
  }

  async protocolAction() {
    if (!this.elementProtocolAction) {
      throw new Error('Define elementProtocolAction.');
    }

    const result = await this.executeProtocolAction(this.elementProtocolAction, this.args);

    if (this.shouldRetryElementCommand(result)) {
      this.__retryOnFailure = true;
      this.elementCommandRetries++;
    } else {
      this.__retryOnFailure = false;
    }

    return result;
  }

  handleElementError(err) {
    const shouldRegister = this.transport.shouldRegisterError(err);
    let originalErrorMessage = BaseElementCommand.getErrorMessage(err.response);
<<<<<<< HEAD

=======
    
>>>>>>> 85e0cbe9
    err.message = `An error occurred while running .${this.commandName}() command on <${this.element.toString()}>: ${originalErrorMessage}`;
    err.detailedErr = JSON.stringify(err.response);
    err.stack = filterStackTrace(this.stackTrace);

    const {message, stack} = err;
    const callbackResult = {
      status: -1,
      value: {
        error: message,
        message,
        stack
      }
    };

    if (shouldRegister) {
      Logger.error(err);

      this.reporter.registerTestError(err);
      err.registered = true;
    }

    if (this.abortOnFailure) {
      return this.complete(err, err.response);
    }

    return this.complete(null, callbackResult);
  }
}

module.exports = BaseElementCommand;<|MERGE_RESOLUTION|>--- conflicted
+++ resolved
@@ -128,11 +128,6 @@
   handleElementError(err) {
     const shouldRegister = this.transport.shouldRegisterError(err);
     let originalErrorMessage = BaseElementCommand.getErrorMessage(err.response);
-<<<<<<< HEAD
-
-=======
-    
->>>>>>> 85e0cbe9
     err.message = `An error occurred while running .${this.commandName}() command on <${this.element.toString()}>: ${originalErrorMessage}`;
     err.detailedErr = JSON.stringify(err.response);
     err.stack = filterStackTrace(this.stackTrace);
