--- conflicted
+++ resolved
@@ -7,12 +7,8 @@
  * @param {function} [callback] Optional callback function to be called when the command finishes.
  * @api protocol.useractions
  */
-<<<<<<< HEAD
 module.exports = class DoubleClick extends ProtocolAction {
-=======
-module.exports = class Session extends ProtocolAction {
-  
->>>>>>> 85e0cbe9
+
   get w3c_deprecated() {
     return true;
   }
