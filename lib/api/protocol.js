var elementByRecursion = require('./element-commands/_elementByRecursion.js');
var elementsByRecursion = require('./element-commands/_elementsByRecursion.js');

module.exports = function(Nightwatch) {

  var MOUSE_BUTTON_LEFT = 'left',
      MOUSE_BUTTON_MIDDLE = 'middle',
      MOUSE_BUTTON_RIGHT = 'right',
      DIRECTION_UP = 'up',
      DIRECTION_DOWN = 'down';

  var Actions = {};

  //////////////////////////////////////////////////////////////////
  // Session related
  //////////////////////////////////////////////////////////////////
  /**
   * Get info about, delete or create a new session. Defaults to the current session.
   *
   * ```
   *  this.demoTest = function (browser) {
   *    browser.session(function(result) {
   *      console.log(result.value);
   *    });
   *
   *    browser.session('delete', function(result) {
   *      console.log(result.value);
   *    });
   *
   *    browser.session('delete', '12345-abc', function(result) {
   *      console.log(result.value);
   *    });
   *  };
   * ```
   *
   * @link /session
   * @param {string} [action] The http verb to use, can be "get", "post" or "delete". If only the callback is passed, get is assumed as default.
   * @param {string} [sessionId] The id of the session to get info about or delete.
   * @param {function} [callback] Optional callback function to be called when the command finishes.
   * @api protocol
   */
  Actions.session  = function(action, sessionId, callback) {
    var options = {
      path : '/session'
    };

    if (typeof arguments[0] === 'function') {
      callback = arguments[0];
      sessionId = Nightwatch.sessionId;
      action = 'get';
    } else {
      action = action.toLowerCase();
      if (typeof arguments[1] === 'function') {
        callback = arguments[1];
        sessionId = Nightwatch.sessionId;
      }
    }

    switch (action) {
      case 'delete':
        options.method = 'DELETE';
        break;
      case 'post':
        options.method = 'POST';
        break;
      case 'get':
        options.method = 'GET';
        break;
      default:
        sessionId = arguments[0];
        action = 'get';
        options.method = 'GET';
    }

    if (action != 'post') {
      options.path += '/' + sessionId;
    }

    return sendRequest(options, callback);
  };

  /**
   * Returns a list of the currently active sessions.
   *
   * @link /sessions
   * @param {function} [callback] Optional callback function to be called when the command finishes.
   * @api protocol
   */
  Actions.sessions  = function(callback) {
    var options = {
      path : '/sessions',
      method : 'GET'
    };
    return sendRequest(options, callback);
  };

  /**
   * Configure the amount of time that a particular type of operation can execute for before they are aborted and a |Timeout| error is returned to the client.
   *
   * @link /session/:sessionId/timeouts
   * @param {string} type The type of operation to set the timeout for. Valid values are: "script" for script timeouts, "implicit" for modifying the implicit wait timeout and "page load" for setting a page load timeout.
   * @param {number} ms The amount of time, in milliseconds, that time-limited commands are permitted to run.
   * @param {function} [callback] Optional callback function to be called when the command finishes.
   * @api protocol
   */
  Actions.timeouts  = function(type, ms, callback) {
    var timeoutValues = ['script', 'implicit', 'page load'];
    if (timeoutValues.indexOf(type) === -1) {
      throw new Error('Invalid timeouts type value: ' + type + '. Possible values are: ' + timeoutValues.join(','));
    }
    if (typeof ms != 'number') {
      throw new Error('Second argument must be number.');
    }
    return postRequest('/timeouts', {
      type : type,
      ms : ms
    }, callback);
  };

  /**
   * Set the amount of time, in milliseconds, that asynchronous scripts executed by /session/:sessionId/execute_async are permitted to run before they are aborted and a |Timeout| error is returned to the client.
   *
   * @link /session/:sessionId/timeouts/async_script
   * @param {number} ms The amount of time, in milliseconds, that time-limited commands are permitted to run.
   * @param {function} [callback] Optional callback function to be called when the command finishes.
   * @api protocol
   */
  Actions.timeoutsAsyncScript  = function(ms, callback) {
    if (typeof ms != 'number') {
      throw new Error('First argument must be number.');
    }
    return postRequest('/timeouts/async_script', {
      ms : ms
    }, callback);
  };

  /**
   * Set the amount of time the driver should wait when searching for elements. If this command is never sent, the driver will default to an implicit wait of 0ms.
   *
   * @link /session/:sessionId/timeouts/implicit_wait
   * @param {number} ms The amount of time, in milliseconds, that time-limited commands are permitted to run.
   * @param {function} [callback] Optional callback function to be called when the command finishes.
   * @api protocol
   */
  Actions.timeoutsImplicitWait  = function(ms, callback) {
    if (typeof ms != 'number') {
      throw new Error('First argument must be number.');
    }
    return postRequest('/timeouts/implicit_wait', {
      ms : ms
    }, callback);
  };

  //////////////////////////////////////////////////////////////////
  // Element related
  //////////////////////////////////////////////////////////////////
  /**
   * Search for an element on the page, starting from the document root. The located element will be returned as a WebElement JSON object.
   *
   * @link /session/:sessionId/element
   * @param {string} using The locator strategy to use.
   * @param {string} value The search target.
   * @param {function} [callback] Optional callback function to be called when the command finishes.
   * @api protocol
   */
  Actions.element = function(using, value, callback) {
    if (using == 'recursion') {
      return new elementByRecursion(Nightwatch).command(value, callback);
    }

    return element(using, value, callback);
  };

  /*!
   * element protocol action
   *
   * @param {string} using
   * @param {string} value
   * @param {function} callback
   * @private
   */
  function element(using, value, callback) {
    var strategies = ['class name', 'css selector', 'id', 'name', 'link text',
      'partial link text', 'tag name', 'xpath'];
    using = using.toLocaleLowerCase();

    if (strategies.indexOf(using) === -1) {
      throw new Error('Provided locating strategy is not supported: ' +
        using + '. It must be one of the following:\n' +
        strategies.join(', '));
    }

    return postRequest('/element', {
      using: using,
      value: value
    }, callback);
  }

  /**
   * Search for an element on the page, starting from the identified element. The located element will be returned as a WebElement JSON object.
   *
   * @link /session/:sessionId/element/:id/element
   * @param {string} id ID of the element to route the command to.
   * @param {string} using The locator strategy to use.
   * @param {string} value The search target.
   * @param {function} [callback] Optional callback function to be called when the command finishes.
   * @api protocol
   */
  Actions.elementIdElement = function(id, using, value, callback) {
    var strategies = ['class name', 'css selector', 'id', 'name', 'link text',
      'partial link text', 'tag name', 'xpath'];
    using = using.toLocaleLowerCase();

    if (strategies.indexOf(using) === -1) {
      throw new Error('Provided locating strategy is not supported: ' +
        using + '. It must be one of the following:\n' +
        strategies.join(', '));
    }

    return postRequest('/element/' + id + '/element', {
      using: using,
      value: value
    }, callback);
  };

  /**
   * Search for multiple elements on the page, starting from the document root. The located elements will be returned as a WebElement JSON objects.
   * Valid strings to use as locator strategies are: "class name", "css selector", "id", "name", "link text", "partial link text", "tag name", "xpath"
   *
   * @link /session/:sessionId/elements
   * @param {string} using The locator strategy to use.
   * @param {string} value The search target.
   * @param {function} callback Callback function to be invoked with the result when the command finishes.
   * @api protocol
   */
  Actions.elements = function(using, value, callback) {
    if (using == 'recursion') {
      return new elementsByRecursion(Nightwatch).command(value, callback);
    }

    return elements(using, value, callback);
  };

  /*!
   * elements protocol action
   *
   * @param {string} using
   * @param {string} value
   * @param {function} callback
   * @private
   */
  function elements(using, value, callback) {
    var check = /class name|css selector|id|name|link text|partial link text|tag name|xpath/gi;
    if (!check.test(using)) {
      throw new Error('Please provide any of the following using strings as the first parameter: ' +
        'class name, css selector, id, name, link text, partial link text, tag name, or xpath. Given: ' + using);
    }

    return postRequest('/elements', {
      using: using,
      value: value
    }, callback);
  }

  /**
   * Search for multiple elements on the page, starting from the identified element. The located element will be returned as a WebElement JSON objects.
   *
   * @link /session/:sessionId/element/:id/elements
   * @param {string} id ID of the element to route the command to.
   * @param {string} using The locator strategy to use.
   * @param {string} value The search target.
   * @param {function} [callback] Optional callback function to be called when the command finishes.
   * @api protocol
   */
  Actions.elementIdElements = function(id, using, value, callback) {
    var strategies = ['class name', 'css selector', 'id', 'name', 'link text',
      'partial link text', 'tag name', 'xpath'];
    using = using.toLocaleLowerCase();

    if (strategies.indexOf(using) === -1) {
      throw new Error('Provided locating strategy is not supported: ' +
        using + '. It must be one of the following:\n' +
        strategies.join(', '));
    }

    return postRequest('/element/' + id + '/elements', {
      using: using,
      value: value
    }, callback);
  };

  /**
   * Get the element on the page that currently has focus.
   *
   * @link /session/:sessionId/element/active
   * @param {function} [callback] Optional callback function to be called when the command finishes.
   * @api protocol
   */
  Actions.elementActive = function(callback) {
    return postRequest('/element/active', {}, callback);
  };

  /**
   * Get the value of an element's attribute.
   *
   * @link /session/:sessionId/element/:id/attribute/:name
   * @param {string} id ID of the element to route the command to.
   * @param {string} attributeName The attribute name
   * @param {function} [callback] Optional callback function to be called when the command finishes.
   * @api protocol
   */
  Actions.elementIdAttribute = function(id, attributeName, callback) {
    return getRequest('/element/' + id + '/attribute/' + attributeName, callback);
  };

  /**
   * Click on an element.
   *
   * @link /session/:sessionId/element/:id/click
   * @param {string} id ID of the element to route the command to.
   * @param {function} [callback] Optional callback function to be called when the command finishes.
   * @api protocol
   */
  Actions.elementIdClick = function(id, callback) {
    return postRequest('/element/' + id + '/click', '', callback);
  };

  /**
   * Query the value of an element's computed CSS property.
   *
   * The CSS property to query should be specified using the CSS property name, not the JavaScript property name (e.g. background-color instead of backgroundColor).
   *
   * @link /session/:sessionId/element/:id/css/:propertyName
   * @param {string} id ID of the element to route the command to.
   * @param {string} cssPropertyName
   * @param {function} [callback] Optional callback function to be called when the command finishes.
   * @api protocol
   */
  Actions.elementIdCssProperty = function(id, cssPropertyName, callback) {
    return getRequest('/element/' + id + '/css/' + cssPropertyName, callback);
  };

  /**
   * Determine if an element is currently displayed.
   *
   * @link /session/:sessionId/element/:id/displayed
   * @param {string} id ID of the element to route the command to.
   * @param {function} [callback] Optional callback function to be called when the command finishes.
   * @api protocol
   */
  Actions.elementIdDisplayed = function(id, callback) {
    return getRequest('/element/' + id + '/displayed', callback);
  };

  /**
   * Determine an element's location on the screen once it has been scrolled into view.
   *
   * @link /session/:sessionId/element/:id/location_in_view
   * @param {string} id ID of the element to route the command to.
   * @param {function} [callback] Optional callback function to be called when the command finishes.
   * @api protocol
   */
  Actions.elementIdLocationInView = function(id, callback) {
    return getRequest('/element/' + id + '/location_in_view', callback);
  };

  /**
   * Determine an element's location on the page. The point (0, 0) refers to the upper-left corner of the page.
   *
   * The element's coordinates are returned as a JSON object with x and y properties.
   *
   * @link /session/:sessionId/element/:id/location
   * @param {string} id ID of the element to route the command to.
   * @param {function} [callback] Optional callback function to be called when the command finishes.
   * @api protocol
   * @returns {x:number, y:number} The X and Y coordinates for the element on the page.
   */
  Actions.elementIdLocation = function(id, callback) {
    return getRequest('/element/' + id + '/location', callback);
  };


  /**
   * Query for an element's tag name.
   *
   * @link /session/:sessionId/element/:id/name
   * @param {string} id ID of the element to route the command to.
   * @param {function} [callback] Optional callback function to be called when the command finishes.
   * @api protocol
   */
  Actions.elementIdName = function(id, callback) {
    return getRequest('/element/' + id + '/name', callback);
  };

  /**
   * Clear a TEXTAREA or text INPUT element's value.
   *
   * @link /session/:sessionId/element/:id/clear
   * @param {string} id ID of the element to route the command to.
   * @param {function} [callback] Optional callback function to be called when the command finishes.
   * @api protocol
   */
  Actions.elementIdClear = function(id, callback) {
    return postRequest('/element/' + id + '/clear', callback);
  };

  /**
   * Determine if an OPTION element, or an INPUT element of type checkbox or radio button is currently selected.
   *
   * @link /session/:sessionId/element/:id/selected
   * @param {string} id ID of the element to route the command to.
   * @param {function} [callback] Optional callback function to be called when the command finishes.
   * @api protocol
   */
  Actions.elementIdSelected = function(id, callback) {
    return getRequest('/element/' + id + '/selected', callback);
  };

  /**
   * Determine if an element is currently enabled.
   *
   * @link /session/:sessionId/element/:id/enabled
   * @param {string} id ID of the element to route the command to.
   * @param {function} [callback] Optional callback function to be called when the command finishes.
   * @api protocol
   */
  Actions.elementIdEnabled = function(id, callback) {
    return getRequest('/element/' + id + '/enabled', callback);
  };

  /**
   * Test if two element IDs refer to the same DOM element.
   *
   * @link /session/:sessionId/element/:id/equals/:other
   * @param {string} id ID of the element to route the command to.
   * @param {string} otherId ID of the element to compare against.
   * @param {function} [callback] Optional callback function to be called when the command finishes.
   * @api protocol
   */
  Actions.elementIdEquals = function(id, otherId, callback) {
    return getRequest('/element/' + id + '/equals/' + otherId, callback);
  };

  /**
   * Determine an element's size in pixels. The size will be returned as a JSON object with width and height properties.
   *
   * @link /session/:sessionId/element/:id/size
   * @param {string} id ID of the element to route the command to.
   * @param {function} [callback] Optional callback function to be called when the command finishes.
   * @api protocol
   */
  Actions.elementIdSize = function(id, callback) {
    return getRequest('/element/' + id + '/size', callback);
  };

  /**
   * Returns the visible text for the element.
   *
   * @link /session/:sessionId/element/:id/text
   * @param {string} id ID of the element to route the command to.
   * @param {function} [callback] Optional callback function to be called when the command finishes.
   * @api protocol
   */
  Actions.elementIdText = function(id, callback) {
    return getRequest('/element/' + id + '/text', callback);
  };


  /**
   * Send a sequence of key strokes to an element or returns the current value of the element.
   *
   * @link /session/:sessionId/element/:id/value
   * @param {string} id ID of the element to route the command to.
   * @param {string|array|none} [value] Value to send to element in case of a POST
   * @param {function} [callback] Optional callback function to be called when the command finishes.
   * @api protocol
   */
  Actions.elementIdValue = function(id, value, callback) {
    if (arguments.length === 2 && typeof arguments[1] === 'function') {
      callback = arguments[1];
      return getRequest('/element/' + id + '/attribute/value', callback);
    }

    if (Array.isArray(value)) {
      value = value.join('');
    } else {
      value = String(value);
    }

    return postRequest('/element/' + id + '/value', {
      value: value.split('')
    }, callback);
  };

  /**
   * Submit a FORM element. The submit command may also be applied to any element that is a descendant of a FORM element.
   *
   * @link /session/:sessionId/element/:id/submit
   * @param {string} id ID of the element to route the command to.
   * @param {function} [callback] Optional callback function to be called when the command finishes.
   * @api protocol
   */
  Actions.submit = function(id, callback) {
    return postRequest('/element/' + id + '/submit', '', callback);
  };

  /**
   * Get the current page source.
   *
   * @link /session/:sessionId/source
   * @param {function} [callback] Optional callback function to be called when the command finishes.
   * @api protocol
   */
  Actions.source = function(callback) {
    return getRequest('/source', callback);
  };



  //////////////////////////////////////////////////////////////////
  // Context related
  //////////////////////////////////////////////////////////////////

  /**
   * Get a list of the available contexts.
   *
   * Used by Appium when testing hybrid mobile web apps. More info here: https://github.com/appium/appium/blob/master/docs/en/advanced-concepts/hybrid.md.
   *
   * @param {function} callback Callback function to be called when the command finishes.
   * @returns {Array} an array of strings representing available contexts, e.g 'WEBVIEW', or 'NATIVE'
   * @api protocol
   */
  Actions.contexts = function(callback) {
    return getRequest('/contexts', callback);
  };

 /**
  *
  * Get current context.
  *
  * @param {function} callback Callback function to be called when the command finishes.
  * @returns {string|null} a string representing the current context or `null`, representing "no context"
  * @api protocol
  */
  Actions.currentContext = function(callback) {
    return getRequest('/context', callback);
  };

  /**
   * Sets the context.
   *
   * @param {string} context context name to switch to - a string representing an available context.
   * @param {function} [callback] Optional callback function to be called when the command finishes.
   * @api protocol
   */
  Actions.setContext = function (context, callback) {
    var data = {
      name: context
    };
    return postRequest('/context', data, callback);
  };
<<<<<<< HEAD


=======
 


  //////////////////////////////////////////////////////////////////
  // Orientation
  //////////////////////////////////////////////////////////////////

  /**
   * Get the current browser orientation.
   *
   * @param {function} callback Callback function to be called when the command finishes.
   * @returns {string} The current browser orientation: {LANDSCAPE|PORTRAIT}
   * @api protocol
   */
  Actions.getOrientation  = function(callback) {
    return getRequest('/orientation', callback);
  };

  /**
   * Sets the browser orientation.
   *
   * @param {string} orientation The new browser orientation: {LANDSCAPE|PORTRAIT}
   * @param {function} [callback] Optional callback function to be called when the command finishes.
   * @api protocol
   */
  Actions.setOrientation = function (orientation, callback) {
    var data = {};
    if (orientation === ('LANDSCAPE' || 'PORTRAIT')) {
      data.orientation = orientation;
    }
    return postRequest('/orientation', data, callback);
  };
>>>>>>> 364ad925

  //////////////////////////////////////////////////////////////////
  // Mouse related
  //////////////////////////////////////////////////////////////////

  /**
   * Move the mouse by an offset of the specificed element. If no element is specified, the move is relative to the current mouse cursor. If an element is provided but no offset, the mouse will be moved to the center of the element.
   *
   * If the element is not visible, it will be scrolled into view.
   *
   * @link /session/:sessionId/moveto
   * @param {string} element Opaque ID assigned to the element to move to. If not specified or is null, the offset is relative to current position of the mouse.
   * @param {number} xoffset X offset to move to, relative to the top-left corner of the element. If not specified, the mouse will move to the middle of the element.
   * @param {number} yoffset Y offset to move to, relative to the top-left corner of the element. If not specified, the mouse will move to the middle of the element.
   * @param {function} [callback] Optional callback function to be called when the command finishes.
   * @api protocol
   */
  Actions.moveTo = function(element, xoffset, yoffset, callback) {
    var data = {};
    if (typeof element == 'string') {
      data.element = element;
    }
    if (typeof xoffset == 'number') {
      data.xoffset = xoffset;
    }
    if (typeof yoffset == 'number') {
      data.yoffset = yoffset;
    }
    return postRequest('/moveto', data, callback);
  };

  /**
   * Double-clicks at the current mouse coordinates (set by moveto).
   *
   * @param {function} [callback] Optional callback function to be called when the command finishes.
   * @api protocol
   */
  Actions.doubleClick = function(callback) {
    return postRequest('/doubleclick', callback);
  };

  /**
   * Click at the current mouse coordinates (set by moveto).
   *
   * The button can be (0, 1, 2) or ('left', 'middle', 'right'). It defaults to left mouse button, and if you don't pass in a button but do pass in a callback, it will handle it correctly.
   *
   * @link /session/:sessionId/click
   * @param {string|number} button The mouse button
   * @param {function} [callback] Optional callback function to be called when the command finishes.
   * @api protocol
   */
  Actions.mouseButtonClick = function(button, callback) {
    var buttonIndex;
    if (arguments.length === 0) {
      button = 0;
    } else {
      if (typeof(button) === 'function') {
        callback = button;
        button = 0;
      }

      if (typeof button === 'string') {
        buttonIndex = [
          MOUSE_BUTTON_LEFT,
          MOUSE_BUTTON_MIDDLE,
          MOUSE_BUTTON_RIGHT
        ].indexOf(button.toLowerCase());

        if (buttonIndex !== -1) {
          button = buttonIndex;
        }
      }
    }

    return postRequest('/click', {button: button}, callback);
  };

  /**
   * Click and hold the left mouse button (at the coordinates set by the last moveto command). Note that the next mouse-related command that should follow is `mouseButtonUp` . Any other mouse command (such as click or another call to buttondown) will yield undefined behaviour.
   *
   * Can be used for implementing drag-and-drop. The button can be (0, 1, 2) or ('left', 'middle', 'right'). It defaults to left mouse button, and if you don't pass in a button but do pass in a callback, it will handle it correctly.
   *
   * @link /session/:sessionId/buttondown
   * @param {string|number} button The mouse button
   * @param {function} [callback] Optional callback function to be called when the command finishes.
   * @api protocol
   */
  Actions.mouseButtonDown = function(button, callback) {
    return mouseButtonHandler(DIRECTION_DOWN, button, callback);
  };

  /**
   * Releases the mouse button previously held (where the mouse is currently at). Must be called once for every `mouseButtonDown` command issued.
   *
   * Can be used for implementing drag-and-drop. The button can be (0, 1, 2) or ('left', 'middle', 'right'). It defaults to left mouse button, and if you don't pass in a button but do pass in a callback, it will handle it correctly.
   *
   * @link /session/:sessionId/buttonup
   * @param {string|number} button The mouse button
   * @param {function} [callback] Optional callback function to be called when the command finishes.
   * @api protocol
   */
  Actions.mouseButtonUp = function(button, callback) {
    return mouseButtonHandler(DIRECTION_UP, button, callback);
  };

  /*!
   * Helper function for mouseButton actions
   *
   * @param {string} direction
   * @param {string|number} button
   * @param {function} callback
   * @private
   */
  function mouseButtonHandler(direction, button, callback) {
    var buttonIndex;
    if (typeof(button) === 'function') {
      callback = button;
      button = 0;
    }

    if (typeof button === 'string') {
      buttonIndex = [
        MOUSE_BUTTON_LEFT,
        MOUSE_BUTTON_MIDDLE,
        MOUSE_BUTTON_RIGHT
      ].indexOf(button.toLowerCase());

      if (buttonIndex !== -1) {
        button = buttonIndex;
      }
    }

    return postRequest('/button' + direction, {button: button}, callback);
  }

  /////////////////////////////////////////////////////////////////////////////
  // Window specific commands
  /////////////////////////////////////////////////////////////////////////////
  /*!
   * Helper function for execute and execute_async
   *
   * @param {string} path
   * @param {string|function} script
   * @param {Array} args
   * @param {function} callback
   * @private
   */
  function executeHandler(path, script, args, callback) {
    var fn;

    if (typeof script === 'function') {
      fn = 'var passedArgs = Array.prototype.slice.call(arguments,0); return ' +
        script.toString() + '.apply(window, passedArgs);';
    } else {
      fn = script;
    }

    if (arguments.length === 2) {
      args = [];
    } else if ((arguments.length === 3) && (typeof arguments[2] === 'function')) {
      callback = arguments[2];
      args = [];
    }

    return postRequest(path, {
      script: fn,
      args: args
    }, callback);
  }

  /**
   * Inject a snippet of JavaScript into the page for execution in the context of the currently selected frame. The executed script is assumed to be synchronous and the result of evaluating the script is returned to the client.
   * The script argument defines the script to execute in the form of a function body. The value returned by that function will be returned to the client.
   *
   * The function will be invoked with the  provided args array and the values may be accessed via the arguments object in the order specified.
   *
   * ```
   *  this.demoTest = function (browser) {
   *    browser.execute(function(data) {
   *      // resize operation
   *      return true;
   *    }, [imagedata], function(result) {
   *      ...
   *    });
   *  };
   * ```
   *
   * @link /session/:sessionId/execute
   * @param {string|function} body The function body to be injected.
   * @param {Array} args An array of arguments which will be passed to the function.
   * @param {function} [callback] Optional callback function to be called when the command finishes.
   * @api protocol
   * @returns {*} The script result.
   */
  Actions.execute = function(body, args, callback) {
    var executeArgs = Array.prototype.slice.call(arguments, 0);
    executeArgs.unshift('/execute');

    return executeHandler.apply(null, executeArgs);
  };

  /**
   * Inject a snippet of JavaScript into the page for execution in the context of the currently selected frame. The executed script is assumed to be asynchronous and the result of evaluating the script is returned to the client.
   *
   * Asynchronous script commands may not span page loads. If an unload event is fired while waiting for a script result, an error should be returned to the client.
   *
   * ```
   *  this.demoTest = function (browser) {
   *    browser.executeAsync(function(data, done) {
   *      someAsyncOperation(function() {
   *        done(true);
   *      });
   *    }, [imagedata], function(result) {
   *      // ...
   *    });
   *  };
   * ```
   *
   * @link /session/:sessionId/execute_async
   * @param {string|function} script The function body to be injected.
   * @param {Array} args An array of arguments which will be passed to the function.
   * @param {function} [callback] Optional callback function to be called when the command finishes.
   * @api protocol
   * @returns {*} The script result.
   */
  Actions.executeAsync = function(script, args, callback) {
    args = Array.prototype.slice.call(arguments, 0);
    args.unshift('/execute_async');

    return executeHandler.apply(null, args);
  };

  /*!
   * @deprecated
   */
  Actions.execute_async = Actions.executeAsync;

  /**
   * Change focus to another frame on the page. If the frame id is missing or null, the server should switch to the page's default content.
   *
   * @link /session/:sessionId/frame
   * @param {string|number|null} [frameId] Identifier for the frame to change focus to.
   * @param {function} [callback] Optional callback function to be called when the command finishes.
   * @api protocol
   */
  Actions.frame = function(frameId, callback) {
    if (arguments.length === 1 && typeof frameId === 'function') {
      callback = frameId;
      return postRequest('/frame', callback);
    }

    return postRequest('/frame', {
      id: frameId
    }, callback);
  };

  /**
   * Change focus to the parent context. If the current context is the top level browsing context, the context remains unchanged.
   *
   * @link /session/:sessionId/frame/parent
   * @param {function} [callback] Optional callback function to be called when the command finishes.
   * @since v0.4.8
   * @api protocol
   */
  Actions.frameParent = function(callback) {
    return postRequest('/frame/parent', callback);
  };

  /**
   * Change focus to another window or close the current window.
   *
   * @link /session/:sessionId/window
   * @param {string} method The HTTP method to use
   * @param {string} handleOrName The window to change focus to.
   * @param {function} [callback] Optional callback function to be called when the command finishes.
   * @since v0.3.0
   * @api protocol
   */
  Actions.window = function(method, handleOrName, callback) {
    method = method.toUpperCase();

    switch (method) {
      case 'POST':
        if (arguments.length < 2) {
          throw new Error('POST requests to /window must include a name parameter also.');
        }

        return postRequest('/window', {
          name : handleOrName
        }, callback);

      case 'DELETE':
        return deleteRequest('/window', arguments[1]);
      default:
        throw new Error('This method expects first argument to be either POST or DELETE.');
    }
  };

  /**
   * Retrieve the current window handle.
   *
   * @link /session/:sessionId/window_handle
   * @param {function} [callback] Optional callback function to be called when the command finishes.
   * @api protocol
   */
  Actions.windowHandle =  function(callback) {
    return getRequest('/window_handle', callback);
  };


  /**
   * Retrieve the current window handle.
   *
   * @link /session/:sessionId/window/:windowHandle/maximize
   * @param {function} [callback] Optional callback function to be called when the command finishes.
   * @api protocol
   */
  Actions.windowMaximize = function(handleOrName, callback) {
    return postRequest('/window/'+ handleOrName + '/maximize', callback);
  };

  /*!
   * @deprecated
   */
  Actions.window_handle = Actions.windowHandle;

  /**
   * Retrieve the list of all window handles available to the session.
   *
   * @link /session/:sessionId/window_handles
   * @param {function} [callback] Optional callback function to be called when the command finishes.
   * @api protocol
   */
  Actions.windowHandles = function(callback) {
    return getRequest('/window_handles', callback);
  };

  /*!
   * @deprecated
   */
  Actions.window_handles = Actions.windowHandles;

  /**
   * Change or get the size of the specified window. If the second argument is a function it will be used as a callback and the call will perform a get request to retrieve the existing window size.
   *
   * @link /session/:sessionId/window/:windowHandle/size
   * @param {string} windowHandle
   * @param {number} width
   * @param {number} height
   * @param {function} [callback] Optional callback function to be called when the command finishes.
   * @api protocol
   */
  Actions.windowSize = function(windowHandle, width, height, callback) {
    if (typeof windowHandle !== 'string') {
      throw new Error('First argument must be a window handle string.');
    }

    var path = '/window/' + windowHandle + '/size';
    if (arguments.length === 2 && typeof arguments[1] === 'function') {
      return getRequest(path, arguments[1]);
    }

    width = Number(width);
    height = Number(height);

    if (typeof width !== 'number' || isNaN(width)) {
      throw new Error('Width and height arguments must be passed as numbers.');
    }

    if (typeof height !== 'number' || isNaN(height)) {
      throw new Error('Width and height arguments must be passed as numbers.');
    }

    return postRequest(path, {
      width : width,
      height : height
    }, callback);
  };

  /**
   * Refresh the current page.
   *
   * @link /session/:sessionId/refresh
   * @param {function} [callback] Optional callback function to be called when the command finishes.
   * @api protocol
   */
  Actions.refresh = function(callback) {
    return postRequest('/refresh', callback);
  };

  /**
   * Navigate backwards in the browser history, if possible.
   *
   * @link /session/:sessionId/back
   * @param {function} [callback] Optional callback function to be called when the command finishes.
   * @api protocol
   */
  Actions.back = function(callback) {
    return postRequest('/back', callback);
  };

  /**
   * Navigate forwards in the browser history, if possible.
   *
   * @link /session/:sessionId/back
   * @param {function} [callback] Optional callback function to be called when the command finishes.
   * @api protocol
   */
  Actions.forward = function(callback) {
    return postRequest('/forward', callback);
  };

  /**
   * Take a screenshot of the current page.
   *
   * @link /session/:sessionId/screenshot
   * @param {boolean} log_screenshot_data Whether or not the screenshot data should appear in the logs when running with --verbose
   * @param {function} [callback] Optional callback function to be called when the command finishes.
   * @api protocol
   */
  Actions.screenshot = function(log_screenshot_data, callback) {
    return getRequest('/screenshot', callback).on('beforeResult', function(result) {
      result = result || {};
      if (!log_screenshot_data) {
        result.suppressBase64Data = true;
      }
    });
  };

  /**
   * Retrieve the URL of the current page or navigate to a new URL.
   *
   * @link /session/:sessionId/url
   * @param {string|function} [url] If missing, it will return the URL of the current page as an argument to the supplied callback
   * @param {Function} [callback]
   * @api protocol
   */
  Actions.url = function(url, callback) {
    if (typeof url == 'string') {
      return postRequest('/url', {
        url : url
      }, callback);
    }

    if (typeof url == 'function') {
      callback = url;
    }

    return getRequest('/url', callback);
  };

  /**
   * Query the server's current status.
   *
   * @link /status
   * @param {function} [callback] Optional callback function to be called when the command finishes.
   * @api protocol
   */
  Actions.status = function(callback) {
    return sendRequest({
      method : 'GET',
      path   : '/status'
    }, callback);
  };

  /**
   * Get the current page title.
   *
   * @link /session/:sessionId/title
   * @param {function} [callback] Optional callback function to be called when the command finishes.
   * @api protocol
   */
  Actions.title = function(callback) {
    return getRequest('/title', callback);
  };

  /**
   * Send a sequence of key strokes to the active element. The sequence is defined in the same format as the `sendKeys` command.
   * An object map with available keys and their respective UTF-8 characters, as defined on [W3C WebDriver draft spec](http://www.w3.org/TR/webdriver/#character-types), is loaded onto the main Nightwatch instance as `client.Keys`.
   *
   * Rather than the `setValue`, the modifiers are not released at the end of the call. The state of the modifier keys is kept between calls, so mouse interactions can be performed while modifier keys are depressed.
   *
   * @link /session/:sessionId/keys
   * @param {Array} keysToSend The keys sequence to be sent.
   * @param {function} [callback] Optional callback function to be called when the command finishes.
   * @api protocol
   */
  Actions.keys = function(keysToSend, callback) {
    if (!Array.isArray(keysToSend)) {
      keysToSend = [keysToSend];
    }
    return postRequest('/keys', {
      value: keysToSend
    }, callback);
  };

  /////////////////////////////////////////////////////////////////////////////
  // Cookies
  /////////////////////////////////////////////////////////////////////////////
  /**
   * Retrieve or delete all cookies visible to the current page or set a cookie.
   *
   * @link /session/:sessionId/cookie
   * @param {string} method Http method
   * @param {function|object} [callbackOrCookie] Optional callback function to be called when the command finishes.
   * @since v0.4.0
   * @api protocol
   */
  Actions.cookie = function(method, callbackOrCookie) {
    switch (method) {
      case 'GET':
        return getRequest('/cookie', callbackOrCookie);
      case 'POST':
        if (arguments.length < 2) {
          throw new Error('POST requests to /cookie must include a cookie object parameter also.');
        }
        return postRequest('/cookie', {
          cookie : callbackOrCookie
        }, arguments[2]);
      case 'DELETE':
        if (typeof callbackOrCookie === 'undefined' || typeof callbackOrCookie === 'function') {
          return deleteRequest('/cookie', callbackOrCookie);
        }
        return deleteRequest('/cookie/' + callbackOrCookie, arguments[2]);
      default:
        throw new Error('This method expects first argument to be either GET, POST or DELETE.');
    }
  };

  /////////////////////////////////////////////////////////////////////////////
  // Alert handling
  /////////////////////////////////////////////////////////////////////////////
  /**
   * Accepts the currently displayed alert dialog. Usually, this is equivalent to clicking on the 'OK' button in the dialog.
   *
   * @link /session/:sessionId/accept_alert
   * @param {function} [callback] Optional callback function to be called when the command finishes.
   * @api protocol
   */
  Actions.acceptAlert = function(callback) {
    return postRequest('/accept_alert', callback);
  };

  /*!
   * @deprecated
   */
  Actions.accept_alert = Actions.acceptAlert;

  /**
   * Dismisses the currently displayed alert dialog. For confirm() and prompt() dialogs, this is equivalent to clicking the 'Cancel' button.
   *
   * For alert() dialogs, this is equivalent to clicking the 'OK' button.
   *
   * @link /session/:sessionId/dismiss_alert
   * @param {function} [callback] Optional callback function to be called when the command finishes.
   * @api protocol
   */
  Actions.dismissAlert = function(callback) {
    return postRequest('/dismiss_alert', callback);
  };

  /**
   * Sends keystrokes to a JavaScript prompt() dialog.
   *
   * @link /session/:sessionId/alert_text
   * @param {string} value Keystrokes to send to the prompt() dialog
   * @param {function} [callback] Optional callback function to be called when the command finishes.
   * @api protocol
   */
  Actions.setAlertText = function(value, callback) {
    return postRequest('/alert_text', {text: value}, callback);
  };

  /**
   * Gets the text of the currently displayed JavaScript alert(), confirm(), or prompt() dialog.
   *
   * @link /session/:sessionId/alert_text
   * @param {function} [callback] Optional callback function to be called when the command finishes.
   * @returns {string} The text of the currently displayed alert.
   * @api protocol
   */
  Actions.getAlertText = function(callback) {
    return getRequest('/alert_text', callback);
  };

  /*!
   * @deprecated
   */
  Actions.dismiss_alert = Actions.dismissAlert;


  /**
   * Gets the text of the log type specified
   *
   * @link /session/:sessionId/log
   * @param {string} typeString Type of log to request
   * @param {function} [callback] Optional callback function to be called when the command finishes.
   * @returns {Array} Array of the text entries of the log.
   * @api protocol
   */
  Actions.sessionLog = function(typeString, callback) {
    return postRequest('/log', {type: typeString}, callback);
  };

  /**
   * Gets an array of strings for which log types are available.
   *
   * @link /session/:sessionId/log/types
   * @param {function} [callback] Optional callback function to be called when the command finishes.
   * @returns {Array} Available log types
   * @api protocol
   */
  Actions.sessionLogTypes = function(callback) {
    return getRequest('/log/types', callback);
  };

  /////////////////////////////////////////////////////////////////////////////
  // Helpers
  /////////////////////////////////////////////////////////////////////////////
  function getRequest(path, callback) {
    var options = {
      path : '/session/' + Nightwatch.sessionId + path,
      method : 'GET'
    };
    return sendRequest(options, callback);
  }

  function deleteRequest(path, callback) {
    var options = {
      path : '/session/' + Nightwatch.sessionId + path,
      method : 'DELETE'
    };
    return sendRequest(options, callback);
  }

  function postRequest(path, data, callback) {
    if (arguments.length === 2 && typeof data === 'function') {
      callback = data;
      data = '';
    }
    var options = {
      path : '/session/' + Nightwatch.sessionId + path,
      method : 'POST',
      data : data || ''
    };
    return sendRequest(options, callback);
  }

  function sendRequest(options, callback) {
    callback = callback || function() {};
    return Nightwatch.runProtocolAction(options, callback).send();
  }

  return Actions;
};<|MERGE_RESOLUTION|>--- conflicted
+++ resolved
@@ -559,12 +559,6 @@
     };
     return postRequest('/context', data, callback);
   };
-<<<<<<< HEAD
-
-
-=======
- 
-
 
   //////////////////////////////////////////////////////////////////
   // Orientation
@@ -589,13 +583,16 @@
    * @api protocol
    */
   Actions.setOrientation = function (orientation, callback) {
-    var data = {};
-    if (orientation === ('LANDSCAPE' || 'PORTRAIT')) {
-      data.orientation = orientation;
-    }
-    return postRequest('/orientation', data, callback);
-  };
->>>>>>> 364ad925
+    orientation = orientation.toUpperCase();
+    var accepted = ['LANDSCAPE', 'PORTRAIT'];
+    if (accepted.indexOf(orientation) == -1) {
+      throw new Error('Invalid orientation value specified. Accepted values are: ' + accepted.join(', '));
+    }
+
+    return postRequest('/orientation', {
+      orientation : orientation
+    }, callback);
+  };
 
   //////////////////////////////////////////////////////////////////
   // Mouse related
