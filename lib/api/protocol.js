--- conflicted
+++ resolved
@@ -557,39 +557,9 @@
         width = Number(width);
         height = Number(height);
 
-<<<<<<< HEAD
-  /**
-   * Inject a snippet of JavaScript into the page for execution in the context of the currently selected frame. The executed script is assumed to be asynchronous and the result of evaluating the script is returned to the client.
-   *
-   * Asynchronous script commands may not span page loads. If an unload event is fired while waiting for a script result, an error should be returned to the client.
-   *
-   * ```
-   *  this.demoTest = function (browser) {
-   *    browser.executeAsync(function(data, done) {
-   *      someAsyncOperation(function() {
-   *        done(true);
-   *      });
-   *    }, [imagedata], function(result) {
-   *      // ...
-   *    });
-   *  };
-   * ```
-   *
-   * @link /#execute-async-script
-   * @param {string|function} script The function body to be injected. The function will receive the done callback as the first argument, unless a non-empty array of `args` are provided in which case those will come first.
-   * @param {Array} args An array of arguments which will be passed to the function.
-   * @param {function} [callback] Optional callback function to be called when the command finishes.
-   * @api protocol.document
-   * @returns {*} The script result.
-   */
-  Actions.executeAsync = function(script, args, callback) {
-    args = Array.prototype.slice.call(arguments, 0);
-    args.unshift('/execute_async');
-=======
         if (typeof width !== 'number' || isNaN(width)) {
           throw new Error('Width argument passed to .windowSize() must be a number.');
         }
->>>>>>> 4ec316e4
 
         if (typeof height !== 'number' || isNaN(height)) {
           throw new Error('Height argument passed to .windowSize() must be a number.');
@@ -1112,7 +1082,7 @@
        * }
        *
        * @link /#execute-async-script
-       * @param {string|function} script The function body to be injected.
+       * @param {string|function} script The function body to be injected. The function will receive the done callback as the first argument, unless a non-empty array of `args` are provided in which case those will come first.
        * @param {Array} args An array of arguments which will be passed to the function.
        * @param {function} [callback] Optional callback function to be called when the command finishes.
        * @api protocol.document
