const EventEmitter = require('events');
const BaseCommandLoader = require('./_command-loader.js');
const Utils = require('../../utils');

class CommandLoader extends BaseCommandLoader {

  static get interfaceMethods() {
    return {
      command: 'function'
    };
  }

  static isDeprecatedCommandStyle(CommandModule) {
    return Utils.isObject(CommandModule) && Utils.isFunction(CommandModule.command);
  }

  /**
   * This is to support backwards-compatibility for commands defined as objects,
   *  with a command() property
   *
   * @param CommandModule
   */
  static createFromObject(CommandModule) {
    return class CommandClass extends EventEmitter {
      command(...args) {
        if (Utils.isES6AsyncFn(CommandModule.command)) {
          return CommandModule.command.apply(this.api, args);
        }

        setImmediate(async () => {
          CommandModule.command.apply(this.api, args);
        });

        return this.api;
      }
    };
  }

  static transportActions({actions, api}) {
    return new Proxy(actions, {
      get(target, name) {
        return function(...args) {
          let callback;
          let method;
          let isLastArgFunction = Utils.isFunction(args[args.length-1]);

          if (isLastArgFunction) {
            callback = args.pop();
          } else if (args.length === 0 || !isLastArgFunction) {
            callback = function(result) {return result};
          }

          const definition = {
            args
          };

          if (name in target.session) { // actions that require the current session
            method = target.session[name];
            definition.sessionId = api.sessionId;
          } else {
            method = target[name];
          }

          return method(definition).then((result) => Utils.makePromise(callback, api, [result]));
        };
      }
    });
  }

  static createInstance(nightwatchInstance, CommandModule, opts) {
    const CommandClass = CommandLoader.isDeprecatedCommandStyle(CommandModule) ? CommandLoader.createFromObject(CommandModule) : CommandModule;

    class CommandInstance extends CommandClass {
      get api() {
        const isES6Async = this.isES6AsyncCommand;

        return {
          ...nightwatchInstance.api,
          get isES6Async() {
            return isES6Async;
          }
        };
      }

      get isES6AsyncCommand() {
        return Utils.isES6AsyncFn(
          CommandLoader.isDeprecatedCommandStyle(CommandModule) ? CommandModule.command: this.command
        );
      }

      get client() {
        return this.__nightwatchInstance || nightwatchInstance;
      }

      get commandFileName() {
        return opts.commandName;
      }

      get commandArgs() {
        return opts.args;
      }

      get transportActions() {
        return this.client.transportActions;
      }

      httpRequest(requestOptions) {
        return this.client.transport.runProtocolAction(requestOptions);
      }

      toString() {
        return `${this.constructor.name} [name=${opts.commandName}]`;
      }

      complete(...args) {
        if (Utils.isFunction(super.complete)) {
          return super.complete(...args);
        }

        this.emit('complete', ...args);
      }
    }

    const instance = new CommandInstance();

    Object.keys(CommandLoader.interfaceMethods).forEach(method => {
      let type = CommandLoader.interfaceMethods[method];
      if (!BaseCommandLoader.isTypeImplemented(instance, method, type)) {
        throw new Error(`Command class must implement method .${method}()`);
      }
    });

    instance.stackTrace = opts.stackTrace;
    instance.needsPromise = CommandLoader.isDeprecatedCommandStyle(CommandModule);

    return instance;
  }

  get loadSubDirectories() {
    return true;
  }

  createWrapper() {
    if (this.module) {
      this.commandFn = function commandFn({args, stackTrace}) {
        const instance = CommandLoader.createInstance(this.nightwatchInstance, this.module, {
          stackTrace,
          args,
          commandName: this.commandName
        });

        const result = this.resolveElementSelector(args)
          .then(elementResult => {
            if (elementResult) {
              args[0] = elementResult;
            }

            return instance.command(...args);
          })
          .catch(err => {
            if (instance instanceof EventEmitter) {
              instance.emit('error', err);

              return;
            }

            throw err;
          })
          .then(result => {
            let reportErrors = instance.client.settings.report_command_errors;

            if (result && result.code && result.error && result.status === -1) {
              // node.js errors, e.g. ECONNRESET
              reportErrors = true;
            }

            if (result && result.status === -1 && instance.reportProtocolErrors(result) && reportErrors) {
              const error = new Error(`Error while running .${this.commandName}(): ${result.error}`);
              instance.client.reporter.registerTestError(error);
            }

            return result;
          });

        if (instance instanceof EventEmitter) {
          return instance;
        }

        if (result instanceof Promise) {
          return result;
        }

        return result;
      };
    }

    return this;
  }

<<<<<<< HEAD
  define(parent = null) {
    if (!this.commandFn) {
      return this;
    }

    this.validateMethod(parent);

    const {commandName, api, nightwatchInstance, commandQueue} = this;
    const commandFn = this.commandFn.bind(this);

    const args = [function queuedCommandFn(...args) {
      const stackTrace = Utils.getOriginalStackTrace(queuedCommandFn);
      const deferred = Utils.createPromise();

      // if this command was called from another async (custom) command
      const isAsyncCommand = this.isES6Async;

      // if this command was called from an async test case
      const isES6Async = Utils.isUndefined(this.isES6Async) ? nightwatchInstance.isES6AsyncTestcase : isAsyncCommand;

      const node = commandQueue.add({
        commandName,
        commandFn,
        context: this,
        args,
        stackTrace,
        namespace,
        deferred,
        isES6Async
      });

      if (isES6Async) {
        if (api.then) {
          delete api.then;
        }
        if (api.catch) {
          delete api.catch;
        }

        api.then = function(fn) {
          Promise.prototype.then.call(node.deferred.promise, fn);
        };

        api.catch = function(fn) {
          Promise.prototype.catch.call(node.deferred.promise, fn);
        };

        return api;
      }

      return api;
    }];

=======
  getTargetNamespace(parent) {
>>>>>>> 872efffc
    let namespace;
    if (parent) {
      namespace = super.getTargetNamespace(parent);
    } else if (Array.isArray(this.namespace) && this.namespace.length > 0) {
      namespace = BaseCommandLoader.unflattenNamespace(this.api, this.namespace.slice());
    }

    return namespace;
  }
}

module.exports = CommandLoader;<|MERGE_RESOLUTION|>--- conflicted
+++ resolved
@@ -197,63 +197,7 @@
     return this;
   }
 
-<<<<<<< HEAD
-  define(parent = null) {
-    if (!this.commandFn) {
-      return this;
-    }
-
-    this.validateMethod(parent);
-
-    const {commandName, api, nightwatchInstance, commandQueue} = this;
-    const commandFn = this.commandFn.bind(this);
-
-    const args = [function queuedCommandFn(...args) {
-      const stackTrace = Utils.getOriginalStackTrace(queuedCommandFn);
-      const deferred = Utils.createPromise();
-
-      // if this command was called from another async (custom) command
-      const isAsyncCommand = this.isES6Async;
-
-      // if this command was called from an async test case
-      const isES6Async = Utils.isUndefined(this.isES6Async) ? nightwatchInstance.isES6AsyncTestcase : isAsyncCommand;
-
-      const node = commandQueue.add({
-        commandName,
-        commandFn,
-        context: this,
-        args,
-        stackTrace,
-        namespace,
-        deferred,
-        isES6Async
-      });
-
-      if (isES6Async) {
-        if (api.then) {
-          delete api.then;
-        }
-        if (api.catch) {
-          delete api.catch;
-        }
-
-        api.then = function(fn) {
-          Promise.prototype.then.call(node.deferred.promise, fn);
-        };
-
-        api.catch = function(fn) {
-          Promise.prototype.catch.call(node.deferred.promise, fn);
-        };
-
-        return api;
-      }
-
-      return api;
-    }];
-
-=======
   getTargetNamespace(parent) {
->>>>>>> 872efffc
     let namespace;
     if (parent) {
       namespace = super.getTargetNamespace(parent);
