const BaseCommandLoader = require('./_command-loader.js');
const Utils = require('../../utils');
const AssertionInstance = require('../assertions/_assertionInstance.js');
const Scheduler = require('./assertion-scheduler.js');

class AssertionLoader extends BaseCommandLoader {
  static get interfaceMethods() {
    return {
      expected: '*',
      'pass|evaluate': 'function',
      command: 'function'
    };
  }

  static validateAssertClass(instance) {
    Object.keys(AssertionLoader.interfaceMethods).forEach(method => {
      let type = AssertionLoader.interfaceMethods[method];
      if (!BaseCommandLoader.isTypeImplemented(instance, method, type)) {
        const methodTypes = method.split('|').map(name => `"${name}"`);

        throw new Error(`Assertion class must implement method/property ${methodTypes.join(' or ')}`);
      }
    });
  }

  constructor(nightwatchInstance) {
    super(nightwatchInstance);

    this.type = 'assertion';
    this.abortOnFailure = this.globals.abortOnAssertionFailure;
    this.timeout = this.globals.retryAssertionTimeout;
    this.rescheduleInterval = this.globals.waitForConditionPollInterval;
  }

  get globals() {
    return this.api.globals;
  }

  validateModuleDefinition() {
    if (!(Utils.isObject(this.module) && this.module.assertion)) {
      throw new Error('The assertion module needs to contain an .assertion() method');
    }
  }

  getQueuedCommandFn(parent) {
    const commandFn = this.commandFn.bind(this);
    const {commandQueue, commandName, namespace, api, nightwatchInstance} = this;

    return function queuedCommandFn({negate, args}) {
<<<<<<< HEAD
      const stackTrace = Utils.getOriginalStackTrace(queuedCommandFn);
=======
      const stackTrace = BaseCommandLoader.getOriginalStackTrace(queuedCommandFn);
>>>>>>> 872efffc

      // we only should return a Promise if not a nightwatch element, otherwise we risk breaking changes
      const element = args[0];
      const shouldReturnPromise = element && (element.sessionId && element.elementId || element.driver_ && element.id_);
      const deferred = Utils.createPromise();
      const isES6Async = shouldReturnPromise || (Utils.isUndefined(this.isES6Async) ? nightwatchInstance.isES6AsyncTestcase : this.isES6Async);

      const node = commandQueue.add({
        commandName,
        commandFn,
        context: this,
        args,
        options: {
          negate
        },
        stackTrace,
        namespace,
        deferred,
        isES6Async
      });

      if (isES6Async) {
        commandQueue.tree.once('asynctree:finished', (err) => {
          node.deferred.resolve();
        });

        if (parent && parent.__pageObjectItem__) {
          Object.assign(node.deferred.promise, parent.__pageObjectItem__);
        } else {
          Object.assign(node.deferred.promise, api);
        }

        return node.deferred.promise;
      }

      return api;
    }.bind(this);
  }

  createWrapper(abortOnFailure) {
    if (this.module) {
      this.validateModuleDefinition();
      this.abortOnFailure = abortOnFailure;

      this.commandFn = function commandFn({args, stackTrace, options}) {
        return this.resolveElementSelector(args)
          .then(elementResult => {
            if (elementResult) {
              args[0] = elementResult;
            }

            const {nightwatchInstance, reporter, abortOnFailure, module, fileName} = this;
            const instance = AssertionInstance.create({
              nightwatchInstance,
              assertionModule: module,
              fileName,
              args,
              options
            });

            AssertionLoader.validateAssertClass(instance);

            this.__instance = instance;

            return Scheduler.create(instance, {
              stackTrace,
              rescheduleInterval: Utils.isNumber(instance.rescheduleInterval) ? instance.rescheduleInterval : this.rescheduleInterval,
              timeout: Utils.isNumber(instance.retryAssertionTimeout) ? instance.retryAssertionTimeout : this.timeout,
              abortOnFailure,
              reporter
            });
          });
      };
    }

    return this;
  }
}

module.exports = AssertionLoader;<|MERGE_RESOLUTION|>--- conflicted
+++ resolved
@@ -47,11 +47,7 @@
     const {commandQueue, commandName, namespace, api, nightwatchInstance} = this;
 
     return function queuedCommandFn({negate, args}) {
-<<<<<<< HEAD
       const stackTrace = Utils.getOriginalStackTrace(queuedCommandFn);
-=======
-      const stackTrace = BaseCommandLoader.getOriginalStackTrace(queuedCommandFn);
->>>>>>> 872efffc
 
       // we only should return a Promise if not a nightwatch element, otherwise we risk breaking changes
       const element = args[0];
