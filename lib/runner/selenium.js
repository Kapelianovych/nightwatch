--- conflicted
+++ resolved
@@ -63,11 +63,7 @@
       if (data.toString().indexOf(SENTINEL) != -1) {
         seleniumProcess.removeListener('exit', exitHandler);
         util.print(Logger.colors.light_purple('started - PID: ' ) + ' ' +
-<<<<<<< HEAD
-          seleniumProcess.pid + '\n' + Logger.colors.light_green('Running tests') + '\n\n');
-=======
           seleniumProcess.pid + '\n');
->>>>>>> d072f5ac
         callback(null, seleniumProcess);
       }
     });
