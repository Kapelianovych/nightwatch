/**
 * Module dependencies
 */
var path = require('path');
var fs = require('fs');
var util = require('util');
var mkpath = require('mkpath');
var minimatch = require('minimatch');
var Nightwatch = require('../../index.js');
var Logger = require('../util/logger.js');

module.exports = new (function() {
  var globalStartTime;
  var globalResults = {
    passed : 0,
    failed : 0,
    errors : 0,
    skipped : 0,
    tests : 0,
    errmessages : [],
    modules : {}
  };

  function runModule(module, opts, moduleName, moduleCallback, finishCallback) {
    var client;
    try {
      client = Nightwatch.client(opts);
    } catch (err) {
      console.log(err.stack);
      finishCallback(err, false);
      return;
    }
    var keys = Object.keys(module);
    var currentTest;
    var setUp;
    var tearDown;
    var testResults = {
      passed  : 0,
      failed  : 0,
      errors  : 0,
      skipped : 0,
      tests   : 0,
      steps   : keys.slice(0)
    };

    var onTestFinished = function (results, errors, startTime) {
      globalResults.modules[moduleName][currentTest] = {
        passed  : results.passed,
        failed  : results.failed,
        errors  : results.errors,
        skipped : results.skipped,
        tests   : [].concat(results.tests)
      };

      if (Array.isArray(errors) && errors.length) {
        globalResults.errmessages = globalResults.errmessages.concat(errors);
      }

      testResults.passed += results.passed;
      testResults.failed += results.failed;
      testResults.errors += results.errors;
      testResults.skipped += results.skipped;
      testResults.tests += results.tests.length;

      client.printResult(startTime);

      if (client.terminated) {
        moduleCallback(null, testResults, keys);
      } else {
        setTimeout(next, 0);
      }
    };

    var startClient = function(context, clientFn, client, onComplete) {
      client.once('nightwatch:finished', function(results, errors) {
        onComplete(results, errors);
      });
      client.once('error', function(data, error) {
        finishCallback({message: 'Connection refused! Is selenium server started?', data : error}, false);
      });
      client.once('selenium:session_create', function() {
        opts.report_prefix = this.api.capabilities.browserName.toUpperCase() +
          '_' + this.api.capabilities.version +
          '_' + this.api.capabilities.platform + '_';
      });
      clientFn.call(context, context.client);
      client.start();
    };

    var next = function() {
      if (keys.length) {
        currentTest = keys.shift();
        if (typeof module[currentTest] != 'function') {
          next();
          return;
        }

        if (opts.output) {
          console.log('Running: ', Logger.colors.green(currentTest), '\n');
        }
        var localStartTime = new Date().getTime();
        var test = wrapTest(setUp, tearDown, module[currentTest], module, function(results, errors) {
          onTestFinished(results, errors, localStartTime);
        }, client);
        var error = false;
        try {
          test(client.api);
        } catch (err) {
          globalResults.errmessages.push(err.message);
          console.log(Logger.colors.red('\nAn error occured while running the test:'));
          console.log(err.stack);
          testResults.errors++;
          client.terminate();
          error = true;
          moduleCallback(err, testResults);
        }
      } else {
        moduleCallback(null, testResults);
      }
    };

    module.client = client.api;

    if (module.disabled === true) {
      if (opts.output) {
        console.log(Logger.colors.cyan(moduleName), 'module is disabled, skipping...');
      }
      moduleCallback(null, false);
      return;
    }

    // handling asynchronous setUp/tearDown case:
    // 1) if setUp/tearDown is defined with only one arg run it synchronously
    // 2) if setUp/tearDown is defined with two args, assume the second one to be the callback
    //    and pass the callbackFn as the second arg to be called from the async operation
    if (keys.indexOf('setUp') > -1) {
      setUp = function(context, clientFn) {
        if (module.setUp.length <= 1) {
          module.setUp.call(context, context.client);
          clientFn();
        } else if (module.setUp.length >= 1) {
          module.setUp.call(context, context.client, clientFn);
        }
      };
      keys.splice(keys.indexOf('setUp'), 1);
      testResults.steps.splice(testResults.steps.indexOf('setUp'), 1);
    } else {
      setUp = function(context, cb) {
        cb();
      };
    }

    if (typeof module.tearDown == 'function') {
      tearDown = function(context, clientFn, client, onTestComplete) {
        if (module.tearDown.length === 0) {
          startClient(context, clientFn, client, function(results, errors) {
            callTearDown(module, results, errors, onTestComplete, false);
          });
        } else if (module.tearDown.length >= 0) {
          startClient(context, clientFn, client, function(results, errors) {
            callTearDown(module, results, errors, onTestComplete, true);
          });
        }
      };
      keys.splice(keys.indexOf('tearDown'), 1);
      testResults.steps.splice(testResults.steps.indexOf('tearDown'), 1);
    } else {
      tearDown = startClient;
    }

    setTimeout(next, 0);
  }

  function callTearDown(module, results, errors, onTestComplete, hasCallback) {
    module.results = results;
    module.errors = errors;

    var tearDownFn = module.tearDown;
    var args = [];
    var callbackFn = function() {
      onTestComplete(results, errors);
    };
    if (hasCallback) {
      args.push(callbackFn);
    }

    tearDownFn.apply(module, args);

    if (!hasCallback) {
      callbackFn();
    }
  }

  function printResults(testresults, modulekeys) {
    var elapsedTime = new Date().getTime() - globalStartTime;
    if (testresults.passed > 0 && testresults.errors === 0 && testresults.failed === 0) {
      console.log(Logger.colors.green('\nOK. ' + testresults.passed, Logger.colors.background.black), 'total assertions passed. (' + elapsedTime + ' ms)');
    } else {
      var skipped = '';
      if (testresults.skipped) {
        skipped = ' and ' + Logger.colors.cyan(testresults.skipped) + ' skipped.';
      }
      if (modulekeys && modulekeys.length) {
        modulekeys = modulekeys.map(function(e) {
          return Logger.colors.cyan('"' + e + '"');
        });
        var plural = modulekeys.length > 1 ? 's' : '';
        skipped += '\nStep' + plural + ' ' + modulekeys.join(', ') + ' skipped.';
      }
      console.log(Logger.colors.light_red('\nTEST FAILURE:'), Logger.colors.red(testresults.errors + testresults.failed) +
        ' assertions failed, ' + Logger.colors.green(testresults.passed) + ' passed' + skipped, '(' + elapsedTime + ' ms)');
    }
  }

  function processExitListener() {
    process.on('exit', function (code) {
      if (globalResults.errors > 0 || globalResults.failed > 0) {
        process.exit(1);
      } else {
        process.exit(code);
      }
    });
  }

  function wrapTest(setUp, tearDown, testFn, context, onComplete, client) {
    return function (api) {
      context.client = api;

      var clientFn = function() {
        return tearDown(context, testFn, client, onComplete);
      };

      setUp(context, clientFn);
    };
  }

  function runFiles(paths, cb, opts) {
    var extensionPattern = /\.js$/;
    if (paths.length == 1 && extensionPattern.test(paths[0])) {
      paths[0] = paths[0].replace(extensionPattern, '');
      return cb(null, paths);
    }

    paths.forEach(function(p) {
      if (opts.exclude) {
        if (!Array.isArray(opts.exclude)) {
          opts.exclude = [opts.exclude];
        }
        opts.exclude = opts.exclude.map(function(item) {
          // remove trailing slash
          if (item.charAt(item.length-1) === path.sep) {
            item = item.substring(0, item.length-1);
          }
          return path.join(p, item);
        });
      }

      walk(p, function(err, list) {
        if (err) {
          return cb(err);
        }
        list.sort();

        var modules = list.filter(function (filePath) {
          var filename = filePath.split(path.sep).slice(-1)[0];

          if (opts.exclude) {
            for (var i = 0; i < opts.exclude.length; i++) {
              if (minimatch(filePath, opts.exclude[i])) {
                return false;
              }
            }
          }

          if (opts.filter) {
            return minimatch(filename, opts.filter);
          }
          return extensionPattern.exec(filePath);
        });

        modules = modules.map(function (filename) {
          return filename.replace(extensionPattern, '');
        });
        cb(null, modules);
      }, opts);
    });
  }

  function walk(dir, done, opts) {
    var results = [];
    fs.readdir(dir, function(err, list) {
      if (err) {
        return done(err);
      }
      var pending = list.length;

      if (pending === 0) {
        return done(null, results);
      }

      list.forEach(function(file) {
        file = [dir, file].join(path.sep);

        fs.stat(file, function(err, stat) {
          if (stat && stat.isDirectory()) {
            var dirName = file.split(path.sep).slice(-1)[0];
            var isExcluded = opts.exclude && opts.exclude.indexOf(file) > -1;
            var isSkipped = opts.skipgroup && opts.skipgroup.indexOf(dirName) > -1;

            if (isExcluded || isSkipped) {
              pending = pending-1;
            } else {
              walk(file, function(err, res) {
                results = results.concat(res);
                pending = pending-1;
                if (!pending) {
                  done(null, results);
                }
              }, opts);
            }
          } else {
            results.push(file);
            pending = pending-1;

            if (!pending) {
              done(null, results);
            }
          }
        });
      });
    });
  }

  /**
   * Get any subfolders relative to the base module path so that we can save the report files into their corresponding subfolders
   *
   * @param {string} modulePath
   * @param {object} additional_opts
   * @returns {string}
   */
  function getPathDiff(modulePath, additional_opts) {
    var pathParts = modulePath.split(path.sep);
    pathParts.pop();

    var moduleFolder = pathParts.join(path.sep);
    var diffInFolder = '', srcFolder;

    if (Array.isArray(additional_opts.src_folders)) {
      for (var i = 0; i < additional_opts.src_folders.length; i++) {
        srcFolder = path.resolve(additional_opts.src_folders[i]);
        if (moduleFolder.indexOf(srcFolder) === 0) {
          diffInFolder = moduleFolder.substring(srcFolder.length);
          break;
        }
      }
    } else if (typeof additional_opts.src_folders == 'string') {
      if (moduleFolder.indexOf(additional_opts.src_folders) === 0) {
        diffInFolder = moduleFolder.substring(additional_opts.src_folders.length);
      }
    }
    return diffInFolder;
  }

  function getTestSuiteName(moduleName) {
    var words;

    moduleName = moduleName.replace(/(_|\.)*([A-Z]*)/g, function(match, $0, $1, offset, string) {
      if (!match) {
        return ''
      }
      return (offset > 0 && (string.charAt(offset-1) != ' ') ? ' ':'') + $1;
    });

    words = moduleName.split(' ').map(function(word) {
      return word.charAt(0).toUpperCase() + word.substr(1);
    });

    return words.join(' ');
  }

  this.run = function runner(files, opts, additional_opts, finishCallback) {
    var paths;
    opts.parallelMode = process.env.__NIGHTWATCH_PARALLEL_MODE == '1';
    opts.report_prefix = '';

    globalStartTime = new Date().getTime();
    finishCallback = finishCallback || function() {};

    if (typeof files == 'string') {
      paths = [files];
    } else {
      paths = files.map(function (p) {
        if (p.indexOf(process.cwd()) === 0) {
          return p;
        }
        return path.join(process.cwd(), p);
      });
    }

    if (paths.length === 0) {
      throw new Error('No tests to run.');
    }
    runFiles(paths, function runTestModule(err, fullpaths) {
      if (!fullpaths || fullpaths.length === 0) {
        finishCallback({message: 'No tests defined! using source folder ' + paths});
        return;
      }

      var module;
      var modulePath = fullpaths.shift();
      try {
        module = require(modulePath);
      } catch (err) {
        finishCallback(err);
        throw err;
      }

      var moduleName = modulePath.split(path.sep).pop();
      globalResults.modules[moduleName] = [];

      if (opts.output) {
<<<<<<< HEAD
        console.log(Logger.colors.cyan('[ ' + moduleName + ' module ]\n'));
=======
        var testSuiteName = 'Running ' + getTestSuiteName(moduleName) + ' Test Suite';
        console.log('\n' + Logger.colors.light_green(testSuiteName));
        console.log(Logger.colors.purple(new Array(testSuiteName.length + 1).join('=')));
>>>>>>> d072f5ac
      }

      runModule(module, opts, moduleName, function(err, testresults, modulekeys) {
        if (typeof testresults == 'object') {
          globalResults.passed += testresults.passed;
          globalResults.failed += testresults.failed;
          globalResults.errors += testresults.errors;
          globalResults.skipped += testresults.skipped;
          globalResults.tests += testresults.tests;
        }

        if (fullpaths.length) {
          setTimeout(function() {
            runTestModule(err, fullpaths);
          }, 0);
        } else {
          if (opts.output && (testresults.tests != globalResults.tests || testresults.steps.length > 1)) {
            printResults(globalResults, modulekeys, globalStartTime);
          }

          if (additional_opts.output_folder === false) {
            finishCallback(null, globalResults, modulekeys);
          } else {
            var diffInFolder = getPathDiff(modulePath, additional_opts);
            var output = path.join(additional_opts.output_folder, diffInFolder);
            mkpath(output, function(err) {
              if (err) {
                console.log(Logger.colors.yellow('Output folder doesn\'t exist and cannot be created.'));
                console.log(err.stack);
                finishCallback(null);
                return;
              }

              var Reporter = require('./reporters/junit.js');
              Reporter.save(globalResults, {
                output_folder : output,
                filename_prefix : opts.report_prefix
              }, function(err) {
                if (err) {
                  console.log(Logger.colors.yellow('Warning: Failed to save report file to folder: ' + output));
                  console.log(err.stack);
                }
              });
              finishCallback(null);
            });
          }
        }
      }, finishCallback);
    }, opts);

    processExitListener();
  };
})();<|MERGE_RESOLUTION|>--- conflicted
+++ resolved
@@ -335,29 +335,24 @@
    * Get any subfolders relative to the base module path so that we can save the report files into their corresponding subfolders
    *
    * @param {string} modulePath
-   * @param {object} additional_opts
+   * @param {Array} src_folders
    * @returns {string}
    */
-  function getPathDiff(modulePath, additional_opts) {
+  function getPathDiff(modulePath, src_folders) {
     var pathParts = modulePath.split(path.sep);
     pathParts.pop();
 
     var moduleFolder = pathParts.join(path.sep);
     var diffInFolder = '', srcFolder;
 
-    if (Array.isArray(additional_opts.src_folders)) {
-      for (var i = 0; i < additional_opts.src_folders.length; i++) {
-        srcFolder = path.resolve(additional_opts.src_folders[i]);
-        if (moduleFolder.indexOf(srcFolder) === 0) {
-          diffInFolder = moduleFolder.substring(srcFolder.length);
-          break;
-        }
-      }
-    } else if (typeof additional_opts.src_folders == 'string') {
-      if (moduleFolder.indexOf(additional_opts.src_folders) === 0) {
-        diffInFolder = moduleFolder.substring(additional_opts.src_folders.length);
-      }
-    }
+    for (var i = 0; i < src_folders.length; i++) {
+      srcFolder = path.resolve(src_folders[i]);
+      if (moduleFolder.indexOf(srcFolder) === 0) {
+        diffInFolder = moduleFolder.substring(srcFolder.length);
+        break;
+      }
+    }
+
     return diffInFolder;
   }
 
@@ -378,24 +373,30 @@
     return words.join(' ');
   }
 
-  this.run = function runner(files, opts, additional_opts, finishCallback) {
-    var paths;
+  /**
+   *
+   * @param {Array} test_source
+   * @param {object} opts
+   * @param {object} additional_opts
+   * @param {function} finishCallback
+   */
+  this.run = function runner(test_source, opts, additional_opts, finishCallback) {
     opts.parallelMode = process.env.__NIGHTWATCH_PARALLEL_MODE == '1';
     opts.report_prefix = '';
 
     globalStartTime = new Date().getTime();
     finishCallback = finishCallback || function() {};
 
-    if (typeof files == 'string') {
-      paths = [files];
-    } else {
-      paths = files.map(function (p) {
-        if (p.indexOf(process.cwd()) === 0) {
-          return p;
-        }
-        return path.join(process.cwd(), p);
-      });
-    }
+    if (typeof test_source == 'string') {
+      test_source = [test_source];
+    }
+
+    var paths = test_source.map(function (p) {
+      if (p.indexOf(process.cwd()) === 0) {
+        return p;
+      }
+      return path.join(process.cwd(), p);
+    });
 
     if (paths.length === 0) {
       throw new Error('No tests to run.');
@@ -419,13 +420,9 @@
       globalResults.modules[moduleName] = [];
 
       if (opts.output) {
-<<<<<<< HEAD
-        console.log(Logger.colors.cyan('[ ' + moduleName + ' module ]\n'));
-=======
         var testSuiteName = 'Running ' + getTestSuiteName(moduleName) + ' Test Suite';
         console.log('\n' + Logger.colors.light_green(testSuiteName));
         console.log(Logger.colors.purple(new Array(testSuiteName.length + 1).join('=')));
->>>>>>> d072f5ac
       }
 
       runModule(module, opts, moduleName, function(err, testresults, modulekeys) {
@@ -449,7 +446,7 @@
           if (additional_opts.output_folder === false) {
             finishCallback(null, globalResults, modulekeys);
           } else {
-            var diffInFolder = getPathDiff(modulePath, additional_opts);
+            var diffInFolder = getPathDiff(modulePath, additional_opts.src_folders);
             var output = path.join(additional_opts.output_folder, diffInFolder);
             mkpath(output, function(err) {
               if (err) {
