--- conflicted
+++ resolved
@@ -250,17 +250,11 @@
    * Stops the selenium server if it is running
    * @returns {CliRunner}
    */
-<<<<<<< HEAD
-  stopSelenium : function(done) {
-    if (this.manageSelenium) {
-      Selenium.stopServer(done);
-=======
   stopSelenium : function(callback) {
     if (this.manageSelenium) {
       Selenium.stopServer(callback);
     } else {
       callback();
->>>>>>> 03945002
     }
     return this;
   },
@@ -290,33 +284,18 @@
         end_session_on_fail : self.endSessionOnFail,
         retries : self.argv.retries
       }, function(err, results) {
-<<<<<<< HEAD
-        self.stopSelenium();
-
-        var globalsContext = self.test_settings && self.test_settings.globals || null;
-        var afterGlobal = Utils.checkFunction('after', globalsContext) || function(done) {done();};
-
-        try {
-          afterGlobal.call(globalsContext, function done() {
-            ErrorHandler.handle(err, results, finished);
-          });
-        } catch (ex) {
-          ErrorHandler.handle(ex, results, finished);
-        }
-=======
         self.stopSelenium(function() {
           var globalsContext = self.test_settings && self.test_settings.globals || null;
           var afterGlobal = Utils.checkFunction('after', globalsContext) || function(done) {done();};
 
           try {
             afterGlobal.call(globalsContext, function done() {
-              self.globalErrorHandler(err, results, finished);
+              ErrorHandler.globalErrorHandler(err, results, finished);
             });
           } catch (ex) {
-            self.globalErrorHandler(ex, results, finished);
+            ErrorHandler.globalErrorHandler(ex, results, finished);
           }
         });
->>>>>>> 03945002
       });
     });
 
@@ -539,33 +518,16 @@
     var self = this;
 
     this.startSelenium(function() {
-<<<<<<< HEAD
-      try {
-        self.startChildProcesses(envs, function(code) {
-          self.stopSelenium();
-          if (done) {
-            done(self.childProcessOutput, code);
-=======
-      self.startChildProcesses(envs, function(o, code) {
-        self.stopSelenium(function() {
-          if (done) {
-            done(o, code);
->>>>>>> 03945002
-          }
-          if (code) {
-            process.exit(code);
-          }
-        });
-<<<<<<< HEAD
-      } catch (err) {
-        console.log(err)
-      }
-
-=======
+      self.startChildProcesses(envs, function(code) {
+        self.stopSelenium();
+        if (done) {
+          done(self.childProcessOutput, code);
+        }
+        if (code) {
+          process.exit(code);
+        }
       });
->>>>>>> 03945002
     });
-
 
     return this;
   },
