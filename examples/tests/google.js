--- conflicted
+++ resolved
@@ -3,15 +3,6 @@
   tags: ['google'],
   'Demo test Google' : function (client) {
     client
-<<<<<<< HEAD
-      .url('http://google.com')
-      .pause(1000);
-
-    client.expect.element('#lst-ib').to.be.enabled;
-    client.expect.element('body').to.be.present.before(1000);
-    client.expect.element('#lst-ib').to.have.css('display').matches(/block/).before(2000);
-    client.expect.element('body').to.have.attribute('class').which.matches(/vasq$/);
-=======
       .url('http://google.no')
       .pause(1000);
 
@@ -24,7 +15,6 @@
 
     client.expect.element('#lst-ib').to.be.enabled;
 
->>>>>>> 398c3adf
     client.expect.element('#hplogo').text.to.match(/Norge/).before(1000);
 
     client.setValue('#lst-ib', 'Norway').pause(500);
