--- conflicted
+++ resolved
@@ -1,11 +1,7 @@
 {
   "name": "nightwatch",
   "description": "Easy to use Node.js based End-to-End testing solution for browser based apps and websites, using the W3C WebDriver API.",
-<<<<<<< HEAD
   "version": "2.0.0-alpha.4",
-=======
-  "version": "1.7.11",
->>>>>>> cea8af0a
   "author": {
     "name": "Andrei Rusu",
     "email": "andrei@nightwatchjs.org"
@@ -19,7 +15,6 @@
     "url": "git@github.com:nightwatchjs/nightwatch.git"
   },
   "dependencies": {
-    "ansi-regex": "^6.0.1",
     "assertion-error": "^1.1.0",
     "boxen": "^5.1.2",
     "chai-nightwatch": "^0.4.1",
@@ -34,19 +29,10 @@
     "minimatch": "3.0.4",
     "minimist": "^1.2.5",
     "mkpath": "1.0.0",
-<<<<<<< HEAD
     "mocha": "^9.1.3",
     "ora": "^5.4.1",
     "selenium-webdriver": "^4.0.0",
     "semver": "^7.3.5",
-=======
-    "mocha": "6.2.3",
-    "ora": "^4.0.3",
-    "proxy-agent": "^5.0.0",
-    "request": "^2.88.2",
-    "request-promise": "^4.2.5",
-    "semver": "^6.3.0",
->>>>>>> cea8af0a
     "strip-ansi": "^6.0.0"
   },
   "devDependencies": {
