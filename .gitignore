--- conflicted
+++ resolved
@@ -1,9 +1,5 @@
 .project
 *.DS_Store
-<<<<<<< HEAD
-.idea
-=======
 *.idea
->>>>>>> 288fe04f
 node_modules
 npm-debug.log