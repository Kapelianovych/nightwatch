language: node_js
node_js:
  - "0.10"

before_script:
  - npm install -g grunt-cli
  - npm install

script:
<<<<<<< HEAD
  - grunt
  - npm test
=======
  - npm run-script jshint
  - npm test
  - npm run-script coverage

after_success:
  - cat ./lib-cov/lcov.info |coveralls
>>>>>>> ba8f47e2
<|MERGE_RESOLUTION|>--- conflicted
+++ resolved
@@ -7,14 +7,9 @@
   - npm install
 
 script:
-<<<<<<< HEAD
   - grunt
-  - npm test
-=======
-  - npm run-script jshint
   - npm test
   - npm run-script coverage
 
 after_success:
   - cat ./lib-cov/lcov.info |coveralls
->>>>>>> ba8f47e2
