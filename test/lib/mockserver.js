const http = require('http');
const jsYaml = require('js-yaml');
const fs   = require('fs');
const path   = require('path');
const defaultsDeep = require('lodash.defaultsdeep');

class MockServer {

  static get defaultOptions() {
    return {
      postdata: '',
      weakURLVerification: false,
      responseHeaders: {},
      contentType: 'application/json',
      mocks: [],
      finishedCallback() {}
    };
  }

  get options() {
    return this.__options;
  }

  get mocks() {
    return this.__mocks;
  }

  constructor(opts = {}, callback = function () {}) {
    this.__options = opts;
    defaultsDeep(this.__options, MockServer.defaultOptions);
    this.__mocks = this.options.mocks;
    this.cb = callback;

    this.createServer();
  }

  listen() {
    this.server.listen(this.options.port, this.cb);

    return this.server;
  }

  createServer() {
    this.server = http.createServer((req, res) => {
      let postdata = '';
      let headers;
      req.setEncoding('utf8');
      req.on('data', function(chunk) {
        postdata += chunk;
      });

      req.on('end', () => {
        let item = this.nextInLine(req, postdata);
        let responsedata = '';

        if (item) {
          headers = item.responseHeaders;
          responsedata = JSON.stringify(item.response);
          headers['Content-Type']   = item.contentType || this.options.contentType;
          headers['Content-Length'] = responsedata.length;
          res.writeHead(Number(item.statusCode), headers);

<<<<<<< HEAD
          if (item.onRequest) {
            item.onRequest(item);
          }

=======
          if (item.onResponse) {
            item.onResponse();
          }
>>>>>>> cea8af0a
          if (item.__once) {
            this.removeMock(item);
          }
        } else {
          headers = {};
          headers['Content-Type'] = 'text/plain';
          headers['Content-Length'] = 0;
          res.writeHead(404, 'Not Found', headers);
        }

        this.options.finishedCallback(req, res);

        if (item && item.socketDelay) {
          const timeoutId = setTimeout(function() {
            res.end(responsedata);
          }, item.socketDelay);

          req.on('close', function(err) {
            clearTimeout(timeoutId);
          });

          return;
        }

        res.end(responsedata);
      });
    });
  }

  /**
   * @param {} item
   * @param {boolean} once
   */
  addMock(item, once = false) {
    item.times = item.times || 1;

    if (once || item.times > 1) {
      item.__once = true;
    }

    // if (item.response && typeof item.response == 'string') {
    //   item.response = JSON.parse(item.response);
    // }

    if (item.response && typeof item.response == 'string') {
      item.contentType = item.contentType || 'application/json';

      if (item.contentType === 'application/json') {
        try {
          item.response = JSON.parse(item.response);
        } catch (err) {
          console.warn('Invalid json supplied as response:', item.response);
        }
      }
    }

    for (let i = 0; i < item.times; i++) {
      this.mocks.push(item);
    }

  }

  removeMock(mock) {
    const normalizedPostData = mock.postdata && normalizeJSONString(mock.postdata);
    const mockMethod = mock.method || 'get';

    for (let i = 0; i < this.mocks.length; i++) {
      let item = this.mocks[i];

      if (
        item.url === mock.url && item.method.toLowerCase() === mockMethod.toLowerCase() &&
        (!mock.postdata || isPostDataEqual(item.postdata, normalizedPostData, item.matchEmpty))
      ) {
        this.mocks.splice(i, 1);
        break;
      }
    }
  }

  nextInLine(req, postdata) {
    const data = postdata ? normalizeJSONString(postdata) : null;

    for (let i = 0; i < this.mocks.length; i++) {
      let item = this.mocks[i];

      item.postdata = item.postdata || '';
      item.method = item.method || 'POST';
      item.statusCode = item.statusCode || 200;

      if (item.url === req.url && item.method.toLowerCase() === req.method.toLowerCase()) {
        item.responseHeaders = item.responseHeaders || {};
        item.response = item.response || '';

        if (!item.postdata) {
          return item;
        }

        if (data && isPostDataEqual(item.postdata, data, item.matchEmpty)) {
          return item;
        }

        if (!data) {
          return item;
        }
      }
    }

    return null;
  }

}

const isPostDataEqual = (notNormalizedData, normalizedData, matchEmpty = false) => {
  let normalized;

  if (typeof notNormalizedData == 'string') {
    normalized = normalizeJSONString(notNormalizedData);
  } else if (typeof notNormalizedData == 'object') {
    normalized = JSON.stringify(notNormalizedData);
  }

  const postDataEquals = normalizedData === normalized;
  if (matchEmpty && !postDataEquals) {
    const incomingPostData = JSON.parse(normalized);
    const matchData = JSON.parse(normalizedData);

    return objectIncludes(matchData, incomingPostData);
  }

  return postDataEquals;
};

const objectIncludes = (target, source) => {
  return Object.keys(target).every(function(key) {
    if (!(key in source)) {
      return false;
    }

    if (source[key] && typeof source[key] == 'object') {
      return objectIncludes(target[key], source[key]);
    }

    return (target[key] === source[key] || source[key] === '');
  });
};

const normalizeJSONString = (data) => {
  try {
    if (typeof data == 'string') {
      return JSON.stringify(JSON.parse(data));
    }

    return JSON.stringify(data);
  } catch (err) {
    console.error('Unabled to parse: "', data, '"');
    console.error(err);
  }
};

let server;

module.exports = {
  init(callback = function() {}, {port = 10195} = {}) {
    Object.keys(require.cache).forEach(function(module) {
      if (module.indexOf('/mocks.json') > -1) {
        delete require.cache[module];
      }
    });

    const mockObjectsJsonWire = jsYaml.safeLoad(
      fs.readFileSync(path.join(__dirname, './mocks/mocks-jsonwire.yaml'), 'utf8')
    );
    const mockObjectsW3C = jsYaml.safeLoad(
      fs.readFileSync(path.join(__dirname, './mocks/mocks-w3c.yaml'), 'utf8')
    );

    const mocks = mockObjectsJsonWire.mocks.concat(mockObjectsW3C.mocks);

    server = new MockServer({
      port,
      mocks
    }, callback);

    try {
      return server.listen();
    } catch (err) {
      console.error(err);
      process.exit(1);
    }
  },

  initAsync({port, mocks = []} = {}) {
    return new Promise(function(resolve, reject) {
      server = new MockServer({
        port,
        mocks
      }, function() {});
      const httpServer = server.listen();
      httpServer.on('listening', function () {
        resolve(server);
      });
    });
  },

  /**
   *
   * @param {Object} item
   * @param {boolean} once
   */
  addMock(item, once, twice) {
    if (!server) {
      throw new Error('Server is not yet created');
    }
    server.addMock(item, once);
    if (twice) {
      server.addMock(item, once);
    }

    return this;
  },

  /**
   *
   * @param {Object} mock
   */
  removeMock(mock) {
    return server.removeMock(mock);
  }
};<|MERGE_RESOLUTION|>--- conflicted
+++ resolved
@@ -60,16 +60,14 @@
           headers['Content-Length'] = responsedata.length;
           res.writeHead(Number(item.statusCode), headers);
 
-<<<<<<< HEAD
           if (item.onRequest) {
             item.onRequest(item);
           }
 
-=======
           if (item.onResponse) {
             item.onResponse();
           }
->>>>>>> cea8af0a
+
           if (item.__once) {
             this.removeMock(item);
           }
