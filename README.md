# Nightwatch

Automated testing framework powered by [Node.js](http://nodejs.org/) and using [W3C Webdriver](https://www.w3.org/TR/webdriver/) (formerly [Selenium](https://github.com/SeleniumHQ/selenium/wiki/JsonWireProtocol)).

Nightwatch is a complete and integrated solution for end-to-end testing of web applications and websites, and also for Node.js unit and integration testing. 

[![Build Status](https://travis-ci.org/nightwatchjs/nightwatch.svg?branch=master)](https://travis-ci.org/nightwatchjs/nightwatch) [![NPM version](https://badge.fury.io/js/nightwatch.png)](http://badge.fury.io/js/nightwatch) [![Coverage Status](https://coveralls.io/repos/nightwatchjs/nightwatch/badge.svg?branch=master&service=github)](https://coveralls.io/github/nightwatchjs/nightwatch?branch=master)

***

#### [Homepage](http://nightwatchjs.org) | [Getting Started](http://nightwatchjs.org/gettingstarted) | [Developer Guide](http://nightwatchjs.org/guide) | [API Reference](http://nightwatchjs.org/api) | [Blog](http://nightwatchjs.org/blog)

### 1. Install Nightwatch

<<<<<<< HEAD
Install __Node.js__ (together with the NPM tool) by following instructions available on [nodejs.org](https://nodejs.org).
=======
### Nightwatch v1.0
We're delighted to announce the release of Nightwatch v1.0 in BETA. To install it run: 

```sh
$ npm install nightwatch@1.0.3
```

Also please have a look at the [releases/v1.0](https://github.com/nightwatchjs/nightwatch/tree/releases/v1.0) branch.

### Selenium WebDriver standalone server
Nightwatch works with the Selenium standalone server so the first thing you need to do is download the selenium server jar file `selenium-server-standalone-3.x.x.jar` from the Selenium releases page:
**https://selenium-release.storage.googleapis.com/index.html**
>>>>>>> 78b2652f

From NPM:
```sh
$ npm install nightwatch
```

From GitHub:
```sh
$ git clone https://github.com/nightwatchjs/nightwatch.git
$ cd nightwatch
$ npm install
```

### 2. Download WebDriver

Nightwatch uses a [WebDriver](https://www.w3.org/TR/webdriver/) compatible server to control the browser. WebDriver is a W3C specification and industry standard which provides a platform and HTTP protocol to interact with a browser.
   
Nightwatch includes support for automatically managing the following services:
#### ChromeDriver 
- for running tests against the Chrome browser;
- download url: [https://sites.google.com/a/chromium.org/chromedriver/downloads](https://sites.google.com/a/chromium.org/chromedriver/downloads).

#### GeckoDriver
- for running tests against the Mozilla Firefox browser;
- download url: [https://github.com/mozilla/geckodriver/releases](https://github.com/mozilla/geckodriver/releases).
 
#### Selenium Standalone Server 
- allows managing multiple browser configurations in one place and also to make use of the [Selenium Grid](https://github.com/SeleniumHQ/selenium/wiki/Grid2) service;
- the selenium server jar file `selenium-server-standalone-3.x.x.jar` can be downloaded from the Selenium releases page: https://selenium-release.storage.googleapis.com/index.html

It's important to note that, while the Selenium Server was required with older Nightwatch versions (`v0.9` and prior), starting with version `1.0` Selenium is no longer necessary.

#### Setup Guides
Specific WebDriver setup guides can be found on the [Docs website](http://nightwatchjs.org/gettingstarted/#browser-drivers-setup). Legacy Selenium drivers setup guides along with debugging instructions can be found on the [**Wiki**](https://github.com/nightwatchjs/nightwatch/wiki).

***
### Example tests
Various example tests are included in the [`examples`](https://github.com/nightwatchjs/nightwatch/tree/releases/v1.0/examples) folder which demonstrate the usage of several Nightwatch features. A sample [`nightwatch.json`](https://github.com/nightwatchjs/nightwatch/blob/releases/v1.0/bin/nightwatch.json) config file can be found in `bin` folder.

### Running the Nightwatch unit tests
The tests for Nightwatch are written using [Mocha](http://mochajs.org/).

To run the complete test suite:

```sh
$ npm test
```

To check test coverage, run the command:

```sh
$ npm run mocha-coverage
```
and then open the generated _coverage/index.html_ file in your browser.

### Changelog
The release history and changelog is available on the [GitHub Releases](https://github.com/nightwatchjs/nightwatch/releases) page.

### Updates
We use [Twitter](https://twitter.com/nightwatchjs) to communicate updates regarding development and to announce releases. Follow [@nightwatchjs](https://twitter.com/nightwatchjs) to get the latest or if you wish to get in touch. 

### Discuss / Support
The [Mailing List/Google Group](https://groups.google.com/forum/#!forum/nightwatchjs) is the most appropriate tool for Nightwatch related discussions. In addition, there is a [StackOverflow Nightwatch.js tag](http://stackoverflow.com/questions/tagged/nightwatch.js) at your disposal.
<|MERGE_RESOLUTION|>--- conflicted
+++ resolved
@@ -10,24 +10,20 @@
 
 #### [Homepage](http://nightwatchjs.org) | [Getting Started](http://nightwatchjs.org/gettingstarted) | [Developer Guide](http://nightwatchjs.org/guide) | [API Reference](http://nightwatchjs.org/api) | [Blog](http://nightwatchjs.org/blog)
 
-### 1. Install Nightwatch
+## Nightwatch v1.0
+We're delighted to announce the release of Nightwatch v1.0 in BETA. Documentation and other updates will follow soon on the [homepage](http://nightwatchjs.org). 
 
-<<<<<<< HEAD
-Install __Node.js__ (together with the NPM tool) by following instructions available on [nodejs.org](https://nodejs.org).
-=======
-### Nightwatch v1.0
-We're delighted to announce the release of Nightwatch v1.0 in BETA. To install it run: 
+To install it run: 
 
 ```sh
 $ npm install nightwatch@1.0.3
 ```
 
-Also please have a look at the [releases/v1.0](https://github.com/nightwatchjs/nightwatch/tree/releases/v1.0) branch.
+__Please try out the new version and let us know of any issues.__ 
 
-### Selenium WebDriver standalone server
-Nightwatch works with the Selenium standalone server so the first thing you need to do is download the selenium server jar file `selenium-server-standalone-3.x.x.jar` from the Selenium releases page:
-**https://selenium-release.storage.googleapis.com/index.html**
->>>>>>> 78b2652f
+## 1. Install Nightwatch
+
+Install __Node.js__ (together with the NPM tool) by following instructions available on [nodejs.org](https://nodejs.org).
 
 From NPM:
 ```sh
@@ -41,33 +37,36 @@
 $ npm install
 ```
 
-### 2. Download WebDriver
+## 2. Download WebDriver
 
 Nightwatch uses a [WebDriver](https://www.w3.org/TR/webdriver/) compatible server to control the browser. WebDriver is a W3C specification and industry standard which provides a platform and HTTP protocol to interact with a browser.
    
 Nightwatch includes support for automatically managing the following services:
-#### ChromeDriver 
+### ChromeDriver 
 - for running tests against the Chrome browser;
 - download url: [https://sites.google.com/a/chromium.org/chromedriver/downloads](https://sites.google.com/a/chromium.org/chromedriver/downloads).
 
-#### GeckoDriver
+### GeckoDriver
 - for running tests against the Mozilla Firefox browser;
 - download url: [https://github.com/mozilla/geckodriver/releases](https://github.com/mozilla/geckodriver/releases).
  
-#### Selenium Standalone Server 
+### Selenium Standalone Server 
 - allows managing multiple browser configurations in one place and also to make use of the [Selenium Grid](https://github.com/SeleniumHQ/selenium/wiki/Grid2) service;
 - the selenium server jar file `selenium-server-standalone-3.x.x.jar` can be downloaded from the Selenium releases page: https://selenium-release.storage.googleapis.com/index.html
 
 It's important to note that, while the Selenium Server was required with older Nightwatch versions (`v0.9` and prior), starting with version `1.0` Selenium is no longer necessary.
 
-#### Setup Guides
+### Setup Guides
 Specific WebDriver setup guides can be found on the [Docs website](http://nightwatchjs.org/gettingstarted/#browser-drivers-setup). Legacy Selenium drivers setup guides along with debugging instructions can be found on the [**Wiki**](https://github.com/nightwatchjs/nightwatch/wiki).
 
 ***
-### Example tests
-Various example tests are included in the [`examples`](https://github.com/nightwatchjs/nightwatch/tree/releases/v1.0/examples) folder which demonstrate the usage of several Nightwatch features. A sample [`nightwatch.json`](https://github.com/nightwatchjs/nightwatch/blob/releases/v1.0/bin/nightwatch.json) config file can be found in `bin` folder.
+## Example tests
+Various example tests are included in the [`examples`](https://github.com/nightwatchjs/nightwatch/tree/master/examples) folder which demonstrate the usage of several Nightwatch features. 
 
-### Running the Nightwatch unit tests
+## Example configuration
+A sample [`nightwatch.json`](https://github.com/nightwatchjs/nightwatch/blob/master/bin/nightwatch.json) config file can be found in `bin` folder.
+
+### Nightwatch unit tests
 The tests for Nightwatch are written using [Mocha](http://mochajs.org/).
 
 To run the complete test suite:
