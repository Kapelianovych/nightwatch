--- conflicted
+++ resolved
@@ -46,10 +46,7 @@
   };
 
   Command.prototype.isDefault = function(value) {
-    if (_DEFAULTS_[this.name]['default'] === value) {
-      return true;
-    }
-    return false;
+    return _DEFAULTS_[this.name]['default'] === value;
   };
 
 
@@ -69,9 +66,4 @@
   this.init = function() {
     return opt.usage('Usage: $0 [options]').options(_DEFAULTS_).argv;
   };
-<<<<<<< HEAD
-   
-=======
-
->>>>>>> 288fe04f
-})();+})();
